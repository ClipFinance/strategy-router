--- conflicted
+++ resolved
@@ -93,7 +93,7 @@
   console.log("strategyUsdc", strategyUsdc.address);
   await (await strategyUsdc.transferOwnership(router.address)).wait();
 
-  // ~~~~~~~~~~~ DEPLOY strategy ~~~~~~~~~~~ 
+  // ~~~~~~~~~~~ DEPLOY strategy ~~~~~~~~~~~
   StrategyFactory = await ethers.getContractFactory("StargateUsdt")
   stargateUsdtStrategy = await upgrades.deployProxy(StrategyFactory, [owner.address], {
     kind: 'uups',
@@ -103,7 +103,7 @@
   console.log("stargateUsdtStrategy", stargateUsdtStrategy.address);
   await (await stargateUsdtStrategy.transferOwnership(router.address)).wait();
 
-   // ~~~~~~~~~~~ DEPLOY strategy ~~~~~~~~~~~ 
+   // ~~~~~~~~~~~ DEPLOY strategy ~~~~~~~~~~~
   StrategyFactory = await ethers.getContractFactory("StargateBusd")
   stargateBusdStrategy = await upgrades.deployProxy(StrategyFactory, [owner.address], {
     kind: 'uups',
@@ -113,7 +113,7 @@
   console.log("stargateBusdStrategy", stargateBusdStrategy.address);
   await (await stargateBusdStrategy.transferOwnership(router.address)).wait();
 
-  // ~~~~~~~~~~~ ADDITIONAL SETUP ~~~~~~~~~~~ 
+  // ~~~~~~~~~~~ ADDITIONAL SETUP ~~~~~~~~~~~
   console.log("oracle setup...");
   let oracleTokens = [busd.address, usdc.address, usdt.address];
   let priceFeeds = [
@@ -226,16 +226,12 @@
   await (await router.setFeesCollectionAddress(FEE_ADDRESS)).wait();
 
   console.log("Setting supported token...");
-<<<<<<< HEAD
   const busdIdleStrategy = await deployProxyIdleStrategy(owner, router, busd);
   await (await router.setSupportedToken(busd.address, true, busdIdleStrategy.address)).wait();
   const usdcIdleStrategy = await deployProxyIdleStrategy(owner, router, usdc);
   await (await router.setSupportedToken(usdc.address, true, usdcIdleStrategy.address)).wait();
-=======
-  await (await router.setSupportedToken(busd.address, true)).wait();
-  await (await router.setSupportedToken(usdc.address, true)).wait();
-  await (await router.setSupportedToken(usdt.address, true)).wait();
->>>>>>> 52f3e2f1
+  const usdtIdleStrategy = await deployProxyIdleStrategy(owner, router, usdt);
+  await (await router.setSupportedToken(usdt.address, true, usdtIdleStrategy.address)).wait();
 
   console.log("Adding strategies...");
   await (await router.addStrategy(strategyBusd.address, 5000)).wait();

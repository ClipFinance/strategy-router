--- conflicted
+++ resolved
@@ -1,7 +1,6 @@
 const { expect } = require("chai");
 const { parseEther } = require("ethers/lib/utils");
 const { ethers } = require("hardhat");
-<<<<<<< HEAD
 const {
   setupTokens,
   setupCore,
@@ -10,18 +9,11 @@
 } = require("./shared/commonSetup");
 const {
   skipTimeAndBlocks,
-  MaxUint256,
-  deploy,
   provider,
   parseUniform,
   convertFromUsdToTokenAmount,
   applySlippageInBps,
 } = require("./utils");
-const { BigNumber } = require("ethers");
-=======
-const { setupTokens, setupCore, setupParamsOnBNB } = require("./shared/commonSetup");
-const { skipTimeAndBlocks, MaxUint256, deploy, provider, parseUniform, convertFromUsdToTokenAmount, applySlippageInBps } = require("./utils");
->>>>>>> 27d031a5
 
 describe("Test StrategyRouter with two real strategies on bnb chain (happy scenario)", function () {
   let owner, user2;

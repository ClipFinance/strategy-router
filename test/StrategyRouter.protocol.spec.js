const { expect } = require("chai");
const { parseEther } = require("ethers/lib/utils");
const { ethers } = require("hardhat");
const { setupTokens, setupCore, setupParamsOnBNB } = require("./shared/commonSetup");
const { skipTimeAndBlocks, MaxUint256, deploy, provider, parseUniform, convertFromUsdToTokenAmount, applySlippageInBps } = require("./utils");
const { BigNumber } = require("ethers");


describe("Test StrategyRouter with two real strategies on bnb chain (happy scenario)", function () {

  let owner, user2;
  // mock tokens with different decimals
  let usdc, busd;
  // helper functions to parse amounts of mock tokens
  let parseUsdc, parseBusd;
  // core contracts
  let router, oracle, exchange, batch, receiptContract, sharesToken;
  let allocationWindowTime;
  let strategyBiswap, strategyBiswap2;

  let snapshotId;

  beforeEach(async function () {

    [owner, user2] = await ethers.getSigners();
    snapshotId = await provider.send("evm_snapshot");

    // deploy core contracts
    ({ router, oracle, exchange, batch, receiptContract, sharesToken } = await setupCore());

    // setup params for testing
    await setupParamsOnBNB(router, oracle, exchange);
    allocationWindowTime = await router.allocationWindowTime();

    // get tokens on bnb chain for testing
    ({usdc, busd, parseUsdc, parseBusd} = await setupTokens());

    // setup supported tokens
    await router.setSupportedToken(usdc.address, true);
    await router.setSupportedToken(busd.address, true);

    // setup infinite allowance
    await busd.approve(router.address, parseBusd("1000000"));
    await usdc.approve(router.address, parseUsdc("1000000"));

    // deploy strategies
    let StrategyFactory = await ethers.getContractFactory("BiswapBusdUsdt");
    strategyBiswap2 = await upgrades.deployProxy(StrategyFactory, [owner.address], {
      kind: 'uups',
      constructorArgs: [router.address],
    });
    await strategyBiswap2.deployed();
    await strategyBiswap2.transferOwnership(router.address);

    StrategyFactory = await ethers.getContractFactory("BiswapUsdcUsdt");
    strategyBiswap = await upgrades.deployProxy(StrategyFactory, [owner.address], {
      kind: 'uups',
      constructorArgs: [router.address],
    });
    await strategyBiswap.deployed();
    await strategyBiswap.transferOwnership(router.address);

    await router.addStrategy(strategyBiswap2.address, busd.address, 5000);
    await router.addStrategy(strategyBiswap.address, usdc.address, 5000);

    // admin initial deposit to set initial shares and pps, receipt ID 1
    await router.depositToBatch(busd.address, parseBusd("1"));
    await router.allocateToStrategies();
  });

  afterEach(async function () {
    await provider.send("evm_revert", [snapshotId]);
  });

  describe("Test deposit to batch & withdraw from batch; allocate to strategies & withdraw from strategies", function() {

    const USER_1_RECEIPT_2 = 1;
    const USER_2_RECEIPT_3 = 2
    const USER_1_RECEIPT_4 = 3;
    const USER_1_RECEIPT_5 = 4;
    const USER_1_RECEIPT_6 = 5;
    const USER_2_DEPOSIT_AMOUNT = "60";

    describe("Test deposit to batch and withdraw from batch", function () {
      
      beforeEach(async function () {
        // receipt ID 2
        await router.depositToBatch(usdc.address, parseUsdc("100"))
      });

      // value is position in array while receipt_2 is ID number (ID is by 1 bigger than position in array)
      it("User deposit 100 usdc and verify batch balance", async function () {

        // historically have this test with some delta
        expect(await usdc.balanceOf(batch.address)).to.be.closeTo(
            parseUsdc("100"),
            parseUsdc("0.1")
        );
        // returns exactly back, because we have simplified withdraw from batch
        expect(await usdc.balanceOf(batch.address)).to.be.equal(parseUsdc("100"));
      });

      it("User withdraw 100 usdc from batch current cycle", async function () {
        let receipt = await receiptContract.getReceipt(USER_1_RECEIPT_2); // by array position
        expect(receipt.cycleId).to.be.equal(1);
        expect(receipt.tokenAmountUniform).to.be.equal(parseUniform("100"));
        expect(receipt.token).to.be.equal(usdc.address);
        let oldBalance = await usdc.balanceOf(owner.address);

        await expect(router.withdrawFromBatch([USER_1_RECEIPT_2])).to.emit(router, 'WithdrawFromBatch')
            .withArgs(owner.address, [USER_1_RECEIPT_2], [usdc.address], [parseUsdc("100")]);

        let newBalance = await usdc.balanceOf(owner.address);
        expect(newBalance.sub(oldBalance)).to.be.equal(parseUsdc("100"));
      });

      it("2 users did multiple deposits and 1 user withdraws everything from current cycle", async function () {

        await expect(router.withdrawFromBatch([USER_1_RECEIPT_2])).to.emit(router, 'WithdrawFromBatch')
        .withArgs(owner.address, [USER_1_RECEIPT_2], [usdc.address], [parseUsdc("100")]);

        // was withdrawn in last previous test
        await expect(receiptContract.getReceipt(USER_1_RECEIPT_2)).revertedWith("NonExistingToken");

        await usdc.transfer(user2.address, parseUsdc(USER_2_DEPOSIT_AMOUNT));
        await usdc.connect(user2).approve(router.address, parseUsdc(USER_2_DEPOSIT_AMOUNT));
        await router.connect(user2).depositToBatch(usdc.address, parseUsdc(USER_2_DEPOSIT_AMOUNT));

        let oldUsdcBal = await usdc.balanceOf(owner.address);
        let oldBusdBal = await busd.balanceOf(owner.address);

        await router.depositToBatch(usdc.address, parseUsdc("50"));
        await router.depositToBatch(busd.address, parseBusd("120"));
        await router.depositToBatch(usdc.address, parseUsdc("75"));

        // 3 receipts were just created, but the 4th one was initial admin deposit of 1 busd that is already allocated
        // to strategies, but since it was not removed, receipt is still there.
        expect(await receiptContract.balanceOf(owner.address)).to.equal(4);

        // 125 usdc and 120 busd in batch
        let batchUsdcBalance = await usdc.balanceOf(batch.address);
        let batchBusdBalance = await busd.balanceOf(batch.address);
        expect(batchUsdcBalance).to.be.equal(parseUsdc("185")); // 50+75=125 usdc of owner & 60 usdc of user2
        expect(batchBusdBalance).to.be.equal(parseBusd("120"));

        await expect(router.withdrawFromBatch([
            USER_1_RECEIPT_4,
            USER_1_RECEIPT_5,
            USER_1_RECEIPT_6]
        )).to.emit(router, 'WithdrawFromBatch')
            .withArgs(
                owner.address,
                [USER_1_RECEIPT_4, USER_1_RECEIPT_5, USER_1_RECEIPT_6],
                [usdc.address, busd.address, usdc.address],
                [parseUsdc("50"), parseBusd("120"), parseUsdc("75")]
            );

        let newUsdcBal = await usdc.balanceOf(owner.address);
        let newBusdBal = await busd.balanceOf(owner.address);

        // 3 receipts from batch were burned during withdraw, so only 1 receipt is left that was allocated to strategies
        expect(await receiptContract.balanceOf(owner.address)).to.equal(1);
        // 1 initial receipt on position 0
        expect((await receiptContract.getTokensOfOwner(owner.address)).toString()).to.equal("0");

        // 1 receipt in batch belonging to user2
        expect(await receiptContract.balanceOf(user2.address)).to.equal(1);

        // old balance of user before deposit to batch andas  we withdraw everything from batch, we get initial balance
        expect(newUsdcBal).to.be.equal(oldUsdcBal);
        expect(newBusdBal).to.be.equal(oldBusdBal);
      });
    });

    describe("Test allocate to strategies and withdraw from strategies", function () {

      const USER_1_RECEIPT_7 = 6;

      beforeEach(async function () {
        // receipt ID 2
        await router.depositToBatch(usdc.address, parseUsdc("100"))

        await expect(router.withdrawFromBatch([USER_1_RECEIPT_2])).to.emit(router, 'WithdrawFromBatch')
        .withArgs(owner.address, [USER_1_RECEIPT_2], [usdc.address], [parseUsdc("100")]);

        await usdc.transfer(user2.address, parseUsdc(USER_2_DEPOSIT_AMOUNT));
        await usdc.connect(user2).approve(router.address, parseUsdc(USER_2_DEPOSIT_AMOUNT));
        await router.connect(user2).depositToBatch(usdc.address, parseUsdc(USER_2_DEPOSIT_AMOUNT));

        await router.depositToBatch(usdc.address, parseUsdc("50"));
        await router.depositToBatch(busd.address, parseBusd("120"));
        await router.depositToBatch(usdc.address, parseUsdc("75"));

        await router.withdrawFromBatch([ USER_1_RECEIPT_4, USER_1_RECEIPT_5, USER_1_RECEIPT_6]);
      });

      it("Allocate batch to strategies", async function () {
        await skipTimeAndBlocks(allocationWindowTime, allocationWindowTime/3);

        // user #2 from previous test has 60 usdc still sitting in batch, thus in strategies ~0 left with some dust
        expect((await router.getStrategiesValue()).totalBalance).to.be.closeTo(
            parseUniform("0"), // 1.000354593918860232
            parseUniform("1.5")
        );

        await router.allocateToStrategies();

        expect((await router.getStrategiesValue()).totalBalance).to.be.closeTo(
            parseUniform("60"), // 61.063235184928086817
            parseUniform("1.5")
        );
      });

      describe("after first allocation", function () {
        beforeEach(async function () {
          await router.allocateToStrategies();
        });

<<<<<<< HEAD

        it("User #1 deposit 100 usdc and allocate batch to strategies", async function () {
          await router.depositToBatch(usdc.address, parseUsdc("100"));
=======
        await skipTimeAndBlocks(allocationWindowTime, allocationWindowTime/3);

        await router.allocateToStrategies();

        expect((await router.getStrategiesValue()).totalBalance).to.be.closeTo(
            parseUniform("160"), // 161.102493729346097917
            parseUniform("2.0")
        );
      });

      it("Withdraw user #1 from strategies receipt ID 7", async function () {
        let beforeWithdrawUserBalance = await usdc.balanceOf(owner.address); // 0
        let shares = await router.calculateSharesFromReceipts([USER_1_RECEIPT_7]); // 100,039,287,833,254,722,032
        let sharesValueUsd = await router.calculateSharesUsdValue(shares);
        let expectedWithdrawAmount = applySlippageInBps(
          await convertFromUsdToTokenAmount(
            oracle,
            usdc,
            sharesValueUsd
          ),
          100 // 1% slippage
        );
        await router.withdrawFromStrategies(
          [USER_1_RECEIPT_7],
          usdc.address,
          shares,
          expectedWithdrawAmount
        );
        let afterWithdrawUserBalance = await usdc.balanceOf(owner.address);

        expect(afterWithdrawUserBalance.sub(beforeWithdrawUserBalance)).to.be.closeTo(
            parseUsdc("100"),
            parseUniform("1.0")
        );
      });

      it("Withdraw user #2 from strategies receipt ID 3", async function () {
        let beforeWithdrawUserBalance = await usdc.balanceOf(user2.address); // 0
        let shares = await router.calculateSharesFromReceipts([USER_2_RECEIPT_3]); // 60,023,588,917,116,858,591
        let sharesValueUsd = await router.calculateSharesUsdValue(shares);
        let expectedWithdrawAmount = applySlippageInBps(
          await convertFromUsdToTokenAmount(
            oracle,
            usdc,
            sharesValueUsd
          ),
          100 // 1% slippage
        );
        await router.connect(user2).withdrawFromStrategies(
          [USER_2_RECEIPT_3],
          usdc.address,
          shares,
          expectedWithdrawAmount
        );
        let afterWithdrawUserBalance = await usdc.balanceOf(user2.address);

        // TODO describe on why result changes from time to time
        // 59,968,242,935,978,697,614
        // 59,906,344,997,371,393,851
        expect(afterWithdrawUserBalance.sub(beforeWithdrawUserBalance)).to.be.closeTo(
            parseUsdc(USER_2_DEPOSIT_AMOUNT),
            parseUniform("0.1")
        );
      });
>>>>>>> 8ce5e45c

          await skipTimeAndBlocks(allocationWindowTime, allocationWindowTime/3);

          await router.allocateToStrategies();

          expect((await router.getStrategiesValue()).totalBalance).to.be.closeTo(
            parseUniform("160"), // 161.102493729346097917
            parseUniform("2.0")
          );
        });

        describe("after second allocation", function () {
          beforeEach(async function () {
            await router.depositToBatch(usdc.address, parseUsdc("100"));
            await skipTimeAndBlocks(allocationWindowTime, allocationWindowTime/3);
            await router.allocateToStrategies();
          });
  
          it("Withdraw user #1 from strategies receipt ID 7", async function () {

            let beforeWithdrawUserBalance = await usdc.balanceOf(owner.address); // 0
            let shares = await router.calculateSharesFromReceipts([USER_1_RECEIPT_7]); // 100,039,287,833,254,722,032
            await router.withdrawFromStrategies([USER_1_RECEIPT_7], usdc.address, shares);
            let afterWithdrawUserBalance = await usdc.balanceOf(owner.address);
  
            expect(afterWithdrawUserBalance.sub(beforeWithdrawUserBalance)).to.be.closeTo(
                parseUsdc("100"),
                parseUniform("1.0")
            );
          });
  
          describe("after first withdrawal", function () {
            beforeEach(async function () {
              let shares = await router.calculateSharesFromReceipts([USER_1_RECEIPT_7]); // 100,039,287,833,254,722,032
              await router.withdrawFromStrategies([USER_1_RECEIPT_7], usdc.address, shares);
            });

            it("Withdraw user #2 from strategies receipt ID 3", async function () {
              let beforeWithdrawUserBalance = await usdc.balanceOf(user2.address); // 0
              let shares = await router.calculateSharesFromReceipts([USER_2_RECEIPT_3]); // 60,023,588,917,116,858,591
              await router.connect(user2).withdrawFromStrategies([USER_2_RECEIPT_3], usdc.address, shares);
              let afterWithdrawUserBalance = await usdc.balanceOf(user2.address);
    
              // TODO describe on why result changes from time to time
              // 59,968,242,935,978,697,614
              // 59,906,344,997,371,393,851
              expect(afterWithdrawUserBalance.sub(beforeWithdrawUserBalance)).to.be.closeTo(
                  parseUsdc(USER_2_DEPOSIT_AMOUNT),
                  parseUniform("0.1")
              );
            });
    
            describe("after second withdrawal", function () {
              beforeEach(async function () {
                let shares = await router.calculateSharesFromReceipts([USER_2_RECEIPT_3]); // 60,023,588,917,116,858,591
                await router.connect(user2).withdrawFromStrategies([USER_2_RECEIPT_3], usdc.address, shares);
              });
              
              it("Verify funds were withdrawn from strategies", async function () {
      
                // should've withdrawn all (except admin), so verify that
                expect(await usdc.balanceOf(strategyBiswap2.address)).to.equal(0);
                expect(await usdc.balanceOf(strategyBiswap.address)).to.be.lt(parseUsdc("1"));
                expect(await usdc.balanceOf(router.address)).to.lt(parseUsdc("1"));
      
                expect(await sharesToken.balanceOf(owner.address)).to.be.equal(0);
                expect(await sharesToken.balanceOf(router.address)).to.be.closeTo(
                    parseEther("1"), // admin deposit 1,000,354,593,918,860,232
                    parseEther("0.025")
                );
              });
            });
          });
        });
      });
    });
  });

  describe("Test deposit to batch and withdraw from batch", function () {
    it("Farms should be empty on withdraw all multiple times", async function () {

      for (let i = 0; i < 5; i++) {
        await router.depositToBatch(usdc.address, parseUsdc("10"));
        await skipTimeAndBlocks(allocationWindowTime, allocationWindowTime/3);
        await router.allocateToStrategies();
        let receipts = await receiptContract.getTokensOfOwner(owner.address);
        receipts = receipts.filter(id => id != 0); // ignore nft of admin initial deposit
        let shares = await router.calculateSharesFromReceipts([receipts[0]]);
        let sharesValueUsd = await router.calculateSharesUsdValue(shares);
        let expectedWithdrawAmount = applySlippageInBps(
          await convertFromUsdToTokenAmount(
            oracle,
            usdc,
            sharesValueUsd
          ),
          100 // 1% slippage
        );
        await router.withdrawFromStrategies(
          [receipts[0]],
          usdc.address,
          shares,
          expectedWithdrawAmount
        );

        // console.log("strategies balance");
        // printStruct(await router.getStrategiesValue());
      }

      expect(await usdc.balanceOf(strategyBiswap2.address)).to.equal(0);
      expect(await usdc.balanceOf(strategyBiswap.address)).to.be.lt(parseUsdc("1"));
      expect(await usdc.balanceOf(router.address)).to.lt(parseUsdc("1"));

      expect(await sharesToken.balanceOf(owner.address)).to.be.equal(0);
      expect(await sharesToken.balanceOf(router.address)).to.be.closeTo(parseEther("1"), parseEther("0.01"));

    });

    it("Remove strategy", async function () {

      // deposit to strategies
      await router.depositToBatch(usdc.address, parseUsdc("10"));
      await skipTimeAndBlocks(allocationWindowTime, allocationWindowTime/3);
      await router.allocateToStrategies();

      // deploy new strategy
      let StrategyFactory = await ethers.getContractFactory("BiswapBusdUsdt");
      let farm2 = await upgrades.deployProxy(StrategyFactory, [owner.address], {
        kind: 'uups',
        constructorArgs: [router.address],
      });
      await farm2.deployed();
      await farm2.transferOwnership(router.address);

      // add new farm
      await router.addStrategy(farm2.address, usdc.address, 1000);

      // remove 2nd farm with index 1
      await router.removeStrategy(1);

      // withdraw user shares
      let receipts = await receiptContract.getTokensOfOwner(owner.address);
      receipts = receipts.filter(id => id != 0); // ignore nft of admin initial deposit
      let oldBalance = await usdc.balanceOf(owner.address);
      let shares = await router.calculateSharesFromReceipts([receipts[0]]);
      let sharesValueUsd = await router.calculateSharesUsdValue(shares);
      let expectedWithdrawAmount = applySlippageInBps(
        await convertFromUsdToTokenAmount(
          oracle,
          usdc,
          sharesValueUsd
        ),
        100 // 1% slippage
      );
      await router.withdrawFromStrategies(
        [receipts[0]],
        usdc.address,
        shares,
        expectedWithdrawAmount
      );
      let newBalance = await usdc.balanceOf(owner.address);
      expect(newBalance.sub(oldBalance)).to.be.closeTo(
          parseUsdc("10"),
          parseUniform("2.0")
      );


      expect(await usdc.balanceOf(strategyBiswap2.address)).to.equal(0);
      expect(await usdc.balanceOf(strategyBiswap.address)).to.be.lt(parseUsdc("1"));
      expect(await usdc.balanceOf(router.address)).to.lt(parseUsdc("1"));

      expect(await sharesToken.balanceOf(owner.address)).to.be.equal(0);
      expect(await sharesToken.balanceOf(router.address)).to.be.closeTo(parseEther("1"), parseEther("0.01"));
    });

    it("Test rebalance function", async function () {

      // console.log("strategies balance", await router.getStrategiesValue());

      // deposit to strategies
      await router.updateStrategy(0, 1000);
      await router.updateStrategy(1, 9000);

      await router.rebalanceStrategies();

      let { balances, totalBalance } = await router.getStrategiesValue();
      // console.log(totalBalance, balances);
      // strategies should be balanced as 10% and 90%
      expect(balances[0].mul(100).div(totalBalance).toNumber()).to.be.closeTo(10, 1);
      expect(balances[1].mul(100).div(totalBalance).toNumber()).to.be.closeTo(90, 1);

    });
  });
});
<|MERGE_RESOLUTION|>--- conflicted
+++ resolved
@@ -3,7 +3,6 @@
 const { ethers } = require("hardhat");
 const { setupTokens, setupCore, setupParamsOnBNB } = require("./shared/commonSetup");
 const { skipTimeAndBlocks, MaxUint256, deploy, provider, parseUniform, convertFromUsdToTokenAmount, applySlippageInBps } = require("./utils");
-const { BigNumber } = require("ethers");
 
 
 describe("Test StrategyRouter with two real strategies on bnb chain (happy scenario)", function () {
@@ -20,7 +19,7 @@
 
   let snapshotId;
 
-  beforeEach(async function () {
+  before(async function () {
 
     [owner, user2] = await ethers.getSigners();
     snapshotId = await provider.send("evm_snapshot");
@@ -68,7 +67,7 @@
     await router.allocateToStrategies();
   });
 
-  afterEach(async function () {
+  after(async function () {
     await provider.send("evm_revert", [snapshotId]);
   });
 
@@ -82,14 +81,11 @@
     const USER_2_DEPOSIT_AMOUNT = "60";
 
     describe("Test deposit to batch and withdraw from batch", function () {
-      
-      beforeEach(async function () {
+      // value is position in array while receipt_2 is ID number (ID is by 1 bigger than position in array)
+      it("User deposit 100 usdc and verify batch balance", async function () {
+
         // receipt ID 2
         await router.depositToBatch(usdc.address, parseUsdc("100"))
-      });
-
-      // value is position in array while receipt_2 is ID number (ID is by 1 bigger than position in array)
-      it("User deposit 100 usdc and verify batch balance", async function () {
 
         // historically have this test with some delta
         expect(await usdc.balanceOf(batch.address)).to.be.closeTo(
@@ -116,22 +112,19 @@
 
       it("2 users did multiple deposits and 1 user withdraws everything from current cycle", async function () {
 
-        await expect(router.withdrawFromBatch([USER_1_RECEIPT_2])).to.emit(router, 'WithdrawFromBatch')
-        .withArgs(owner.address, [USER_1_RECEIPT_2], [usdc.address], [parseUsdc("100")]);
-
         // was withdrawn in last previous test
         await expect(receiptContract.getReceipt(USER_1_RECEIPT_2)).revertedWith("NonExistingToken");
 
         await usdc.transfer(user2.address, parseUsdc(USER_2_DEPOSIT_AMOUNT));
         await usdc.connect(user2).approve(router.address, parseUsdc(USER_2_DEPOSIT_AMOUNT));
-        await router.connect(user2).depositToBatch(usdc.address, parseUsdc(USER_2_DEPOSIT_AMOUNT));
+        await router.connect(user2).depositToBatch(usdc.address, parseUsdc(USER_2_DEPOSIT_AMOUNT))
 
         let oldUsdcBal = await usdc.balanceOf(owner.address);
         let oldBusdBal = await busd.balanceOf(owner.address);
 
-        await router.depositToBatch(usdc.address, parseUsdc("50"));
-        await router.depositToBatch(busd.address, parseBusd("120"));
-        await router.depositToBatch(usdc.address, parseUsdc("75"));
+        await router.depositToBatch(usdc.address, parseUsdc("50"))
+        await router.depositToBatch(busd.address, parseBusd("120"))
+        await router.depositToBatch(usdc.address, parseUsdc("75"))
 
         // 3 receipts were just created, but the 4th one was initial admin deposit of 1 busd that is already allocated
         // to strategies, but since it was not removed, receipt is still there.
@@ -176,24 +169,6 @@
 
       const USER_1_RECEIPT_7 = 6;
 
-      beforeEach(async function () {
-        // receipt ID 2
-        await router.depositToBatch(usdc.address, parseUsdc("100"))
-
-        await expect(router.withdrawFromBatch([USER_1_RECEIPT_2])).to.emit(router, 'WithdrawFromBatch')
-        .withArgs(owner.address, [USER_1_RECEIPT_2], [usdc.address], [parseUsdc("100")]);
-
-        await usdc.transfer(user2.address, parseUsdc(USER_2_DEPOSIT_AMOUNT));
-        await usdc.connect(user2).approve(router.address, parseUsdc(USER_2_DEPOSIT_AMOUNT));
-        await router.connect(user2).depositToBatch(usdc.address, parseUsdc(USER_2_DEPOSIT_AMOUNT));
-
-        await router.depositToBatch(usdc.address, parseUsdc("50"));
-        await router.depositToBatch(busd.address, parseBusd("120"));
-        await router.depositToBatch(usdc.address, parseUsdc("75"));
-
-        await router.withdrawFromBatch([ USER_1_RECEIPT_4, USER_1_RECEIPT_5, USER_1_RECEIPT_6]);
-      });
-
       it("Allocate batch to strategies", async function () {
         await skipTimeAndBlocks(allocationWindowTime, allocationWindowTime/3);
 
@@ -211,16 +186,9 @@
         );
       });
 
-      describe("after first allocation", function () {
-        beforeEach(async function () {
-          await router.allocateToStrategies();
-        });
-
-<<<<<<< HEAD
-
-        it("User #1 deposit 100 usdc and allocate batch to strategies", async function () {
-          await router.depositToBatch(usdc.address, parseUsdc("100"));
-=======
+      it("User #1 deposit 100 usdc and allocate batch to strategies", async function () {
+        await router.depositToBatch(usdc.address, parseUsdc("100"));
+
         await skipTimeAndBlocks(allocationWindowTime, allocationWindowTime/3);
 
         await router.allocateToStrategies();
@@ -285,81 +253,19 @@
             parseUniform("0.1")
         );
       });
->>>>>>> 8ce5e45c
-
-          await skipTimeAndBlocks(allocationWindowTime, allocationWindowTime/3);
-
-          await router.allocateToStrategies();
-
-          expect((await router.getStrategiesValue()).totalBalance).to.be.closeTo(
-            parseUniform("160"), // 161.102493729346097917
-            parseUniform("2.0")
-          );
-        });
-
-        describe("after second allocation", function () {
-          beforeEach(async function () {
-            await router.depositToBatch(usdc.address, parseUsdc("100"));
-            await skipTimeAndBlocks(allocationWindowTime, allocationWindowTime/3);
-            await router.allocateToStrategies();
-          });
-  
-          it("Withdraw user #1 from strategies receipt ID 7", async function () {
-
-            let beforeWithdrawUserBalance = await usdc.balanceOf(owner.address); // 0
-            let shares = await router.calculateSharesFromReceipts([USER_1_RECEIPT_7]); // 100,039,287,833,254,722,032
-            await router.withdrawFromStrategies([USER_1_RECEIPT_7], usdc.address, shares);
-            let afterWithdrawUserBalance = await usdc.balanceOf(owner.address);
-  
-            expect(afterWithdrawUserBalance.sub(beforeWithdrawUserBalance)).to.be.closeTo(
-                parseUsdc("100"),
-                parseUniform("1.0")
-            );
-          });
-  
-          describe("after first withdrawal", function () {
-            beforeEach(async function () {
-              let shares = await router.calculateSharesFromReceipts([USER_1_RECEIPT_7]); // 100,039,287,833,254,722,032
-              await router.withdrawFromStrategies([USER_1_RECEIPT_7], usdc.address, shares);
-            });
-
-            it("Withdraw user #2 from strategies receipt ID 3", async function () {
-              let beforeWithdrawUserBalance = await usdc.balanceOf(user2.address); // 0
-              let shares = await router.calculateSharesFromReceipts([USER_2_RECEIPT_3]); // 60,023,588,917,116,858,591
-              await router.connect(user2).withdrawFromStrategies([USER_2_RECEIPT_3], usdc.address, shares);
-              let afterWithdrawUserBalance = await usdc.balanceOf(user2.address);
-    
-              // TODO describe on why result changes from time to time
-              // 59,968,242,935,978,697,614
-              // 59,906,344,997,371,393,851
-              expect(afterWithdrawUserBalance.sub(beforeWithdrawUserBalance)).to.be.closeTo(
-                  parseUsdc(USER_2_DEPOSIT_AMOUNT),
-                  parseUniform("0.1")
-              );
-            });
-    
-            describe("after second withdrawal", function () {
-              beforeEach(async function () {
-                let shares = await router.calculateSharesFromReceipts([USER_2_RECEIPT_3]); // 60,023,588,917,116,858,591
-                await router.connect(user2).withdrawFromStrategies([USER_2_RECEIPT_3], usdc.address, shares);
-              });
-              
-              it("Verify funds were withdrawn from strategies", async function () {
-      
-                // should've withdrawn all (except admin), so verify that
-                expect(await usdc.balanceOf(strategyBiswap2.address)).to.equal(0);
-                expect(await usdc.balanceOf(strategyBiswap.address)).to.be.lt(parseUsdc("1"));
-                expect(await usdc.balanceOf(router.address)).to.lt(parseUsdc("1"));
-      
-                expect(await sharesToken.balanceOf(owner.address)).to.be.equal(0);
-                expect(await sharesToken.balanceOf(router.address)).to.be.closeTo(
-                    parseEther("1"), // admin deposit 1,000,354,593,918,860,232
-                    parseEther("0.025")
-                );
-              });
-            });
-          });
-        });
+
+      it("Verify funds were withdrawn from strategies", async function () {
+
+        // should've withdrawn all (except admin), so verify that
+        expect(await usdc.balanceOf(strategyBiswap2.address)).to.equal(0);
+        expect(await usdc.balanceOf(strategyBiswap.address)).to.be.lt(parseUsdc("1"));
+        expect(await usdc.balanceOf(router.address)).to.lt(parseUsdc("1"));
+
+        expect(await sharesToken.balanceOf(owner.address)).to.be.equal(0);
+        expect(await sharesToken.balanceOf(router.address)).to.be.closeTo(
+            parseEther("1"), // admin deposit 1,000,354,593,918,860,232
+            parseEther("0.025")
+        );
       });
     });
   });
@@ -478,4 +384,4 @@
 
     });
   });
-});
+});
const { expect } = require("chai");
const { parseEther } = require("ethers/lib/utils");
const { ethers } = require("hardhat");
const {
  setupTokens,
  setupCore,
  setupParamsOnBNB,
  setupTestParams,
} = require("./shared/commonSetup");
const {
  skipTimeAndBlocks,
  provider,
  parseUniform,
  convertFromUsdToTokenAmount,
  applySlippageInBps,
} = require("./utils");

describe("Test StrategyRouter with two real strategies on bnb chain (happy scenario)", function () {
  let owner, user2;
  // mock tokens with different decimals
  let usdc, busd;
  // helper functions to parse amounts of mock tokens
  let parseUsdc, parseBusd;
  // core contracts
  let router, oracle, exchange, batch, receiptContract, sharesToken;
  let allocationWindowTime;
  let strategyBiswap, strategyBiswap2;

  let snapshotId;

  before(async function () {
    [owner, user2] = await ethers.getSigners();
    snapshotId = await provider.send("evm_snapshot");

    // deploy core contracts
    ({ router, oracle, exchange, batch, receiptContract, sharesToken } =
      await setupCore());

    // setup params for testing
    await setupParamsOnBNB(router, oracle, exchange);
    allocationWindowTime = await router.allocationWindowTime();

    // get tokens on bnb chain for testing
    ({ usdc, busd, usdt, parseUsdc, parseBusd } = await setupTokens());

    // setup params for testing
    await setupTestParams(router, oracle, exchange, usdc, usdt, busd);

    // setup supported tokens
    await router.setSupportedToken(usdc.address, true);
    await router.setSupportedToken(busd.address, true);

    // setup infinite allowance
    await busd.approve(router.address, parseBusd("1000000"));
    await usdc.approve(router.address, parseUsdc("1000000"));

    // deploy strategies
    let StrategyFactory = await ethers.getContractFactory("BiswapBusdUsdt");
    strategyBiswap2 = await upgrades.deployProxy(
      StrategyFactory,
      [owner.address],
      {
        kind: "uups",
        constructorArgs: [router.address, oracle.address],
      }
    );
    await strategyBiswap2.deployed();
    await strategyBiswap2.transferOwnership(router.address);

    StrategyFactory = await ethers.getContractFactory("BiswapUsdcUsdt");
    strategyBiswap = await upgrades.deployProxy(
      StrategyFactory,
      [owner.address],
      {
        kind: "uups",
        constructorArgs: [router.address, oracle.address],
      }
    );
    await strategyBiswap.deployed();
    await strategyBiswap.transferOwnership(router.address);

    await router.addStrategy(strategyBiswap2.address, busd.address, 5000);
    await router.addStrategy(strategyBiswap.address, usdc.address, 5000);

    // admin initial deposit to set initial shares and pps, receipt ID 1
    await router.depositToBatch(busd.address, parseBusd("1"));
    await router.allocateToStrategies();
  });

  after(async function () {
    await provider.send("evm_revert", [snapshotId]);
  });

  describe("Test deposit to batch & withdraw from batch; allocate to strategies & withdraw from strategies", function () {
    const USER_1_RECEIPT_2 = 1;
    const USER_2_RECEIPT_3 = 2;
    const USER_1_RECEIPT_4 = 3;
    const USER_1_RECEIPT_5 = 4;
    const USER_1_RECEIPT_6 = 5;
    const USER_2_DEPOSIT_AMOUNT = "60";

    describe("Test deposit to batch and withdraw from batch", function () {
      // value is position in array while receipt_2 is ID number (ID is by 1 bigger than position in array)
      it("User deposit 100 usdc and verify batch balance", async function () {
        // receipt ID 2
        await router.depositToBatch(usdc.address, parseUsdc("100"));

        // historically have this test with some delta
        expect(await usdc.balanceOf(batch.address)).to.be.closeTo(
          parseUsdc("100"),
          parseUsdc("0.1")
        );
        // returns exactly back, because we have simplified withdraw from batch
        expect(await usdc.balanceOf(batch.address)).to.be.equal(
          parseUsdc("100")
        );
      });

      it("User withdraw 100 usdc from batch current cycle", async function () {
        let receipt = await receiptContract.getReceipt(USER_1_RECEIPT_2); // by array position
        expect(receipt.cycleId).to.be.equal(1);
        expect(receipt.tokenAmountUniform).to.be.equal(parseUniform("100"));
        expect(receipt.token).to.be.equal(usdc.address);
        let oldBalance = await usdc.balanceOf(owner.address);

        await expect(router.withdrawFromBatch([USER_1_RECEIPT_2]))
          .to.emit(router, "WithdrawFromBatch")
          .withArgs(
            owner.address,
            [USER_1_RECEIPT_2],
            [usdc.address],
            [parseUsdc("100")]
          );

        let newBalance = await usdc.balanceOf(owner.address);
        expect(newBalance.sub(oldBalance)).to.be.equal(parseUsdc("100"));
      });

      it("2 users did multiple deposits and 1 user withdraws everything from current cycle", async function () {
        // was withdrawn in last previous test
<<<<<<< HEAD
        await expect(receiptContract.getReceipt(USER_1_RECEIPT_2)).revertedWith(
          "NonExistingToken"
        );
=======
        await expect(receiptContract.getReceipt(USER_1_RECEIPT_2))
          .to.be.revertedWithCustomError(receiptContract, "NonExistingToken");
>>>>>>> 3dd3f3fb

        await usdc.transfer(user2.address, parseUsdc(USER_2_DEPOSIT_AMOUNT));
        await usdc
          .connect(user2)
          .approve(router.address, parseUsdc(USER_2_DEPOSIT_AMOUNT));
        await router
          .connect(user2)
          .depositToBatch(usdc.address, parseUsdc(USER_2_DEPOSIT_AMOUNT));

        let oldUsdcBal = await usdc.balanceOf(owner.address);
        let oldBusdBal = await busd.balanceOf(owner.address);

        await router.depositToBatch(usdc.address, parseUsdc("50"));
        await router.depositToBatch(busd.address, parseBusd("120"));
        await router.depositToBatch(usdc.address, parseUsdc("75"));

        // 3 receipts were just created, but the 4th one was initial admin deposit of 1 busd that is already allocated
        // to strategies, but since it was not removed, receipt is still there.
        expect(await receiptContract.balanceOf(owner.address)).to.equal(4);

        // 125 usdc and 120 busd in batch
        let batchUsdcBalance = await usdc.balanceOf(batch.address);
        let batchBusdBalance = await busd.balanceOf(batch.address);
        expect(batchUsdcBalance).to.be.equal(parseUsdc("185")); // 50+75=125 usdc of owner & 60 usdc of user2
        expect(batchBusdBalance).to.be.equal(parseBusd("120"));

        await expect(
          router.withdrawFromBatch([
            USER_1_RECEIPT_4,
            USER_1_RECEIPT_5,
            USER_1_RECEIPT_6,
          ])
        )
          .to.emit(router, "WithdrawFromBatch")
          .withArgs(
            owner.address,
            [USER_1_RECEIPT_4, USER_1_RECEIPT_5, USER_1_RECEIPT_6],
            [usdc.address, busd.address, usdc.address],
            [parseUsdc("50"), parseBusd("120"), parseUsdc("75")]
          );

        let newUsdcBal = await usdc.balanceOf(owner.address);
        let newBusdBal = await busd.balanceOf(owner.address);

        // 3 receipts from batch were burned during withdraw, so only 1 receipt is left that was allocated to strategies
        expect(await receiptContract.balanceOf(owner.address)).to.equal(1);
        // 1 initial receipt on position 0
        expect(
          (await receiptContract.getTokensOfOwner(owner.address)).toString()
        ).to.equal("0");

        // 1 receipt in batch belonging to user2
        expect(await receiptContract.balanceOf(user2.address)).to.equal(1);

        // old balance of user before deposit to batch andas  we withdraw everything from batch, we get initial balance
        expect(newUsdcBal).to.be.equal(oldUsdcBal);
        expect(newBusdBal).to.be.equal(oldBusdBal);
      });
    });

    describe("Test allocate to strategies and withdraw from strategies", function () {
      const USER_1_RECEIPT_7 = 6;

      it("Allocate batch to strategies", async function () {
        await skipTimeAndBlocks(allocationWindowTime, allocationWindowTime / 3);

        // user #2 from previous test has 60 usdc still sitting in batch, thus in strategies ~0 left with some dust
        expect((await router.getStrategiesValue()).totalBalance).to.be.closeTo(
          parseUniform("0"), // 1.000354593918860232
          parseUniform("1.5")
        );

        await router.allocateToStrategies();

        expect((await router.getStrategiesValue()).totalBalance).to.be.closeTo(
          parseUniform("60"), // 61.063235184928086817
          parseUniform("1.5")
        );
      });

      it("User #1 deposit 100 usdc and allocate batch to strategies", async function () {
        await router.depositToBatch(usdc.address, parseUsdc("100"));

        await skipTimeAndBlocks(allocationWindowTime, allocationWindowTime / 3);

        await router.allocateToStrategies();

        expect((await router.getStrategiesValue()).totalBalance).to.be.closeTo(
          parseUniform("160"), // 161.102493729346097917
          parseUniform("2.0")
        );
      });

      it("Withdraw user #1 from strategies receipt ID 7", async function () {
        let beforeWithdrawUserBalance = await usdc.balanceOf(owner.address); // 0
        let shares = await router.calculateSharesFromReceipts([
          USER_1_RECEIPT_7,
        ]); // 100,039,287,833,254,722,032
        let sharesValueUsd = await router.calculateSharesUsdValue(shares);
        let expectedWithdrawAmount = applySlippageInBps(
          await convertFromUsdToTokenAmount(oracle, usdc, sharesValueUsd),
          100 // 1% slippage
        );
        await router.withdrawFromStrategies(
          [USER_1_RECEIPT_7],
          usdc.address,
          shares,
          expectedWithdrawAmount
        );
        let afterWithdrawUserBalance = await usdc.balanceOf(owner.address);

        expect(
          afterWithdrawUserBalance.sub(beforeWithdrawUserBalance)
        ).to.be.closeTo(parseUsdc("100"), parseUniform("1.0"));
      });

      it("Withdraw user #2 from strategies receipt ID 3", async function () {
        let beforeWithdrawUserBalance = await usdc.balanceOf(user2.address); // 0
        let shares = await router.calculateSharesFromReceipts([
          USER_2_RECEIPT_3,
        ]); // 60,023,588,917,116,858,591
        let sharesValueUsd = await router.calculateSharesUsdValue(shares);
        let expectedWithdrawAmount = applySlippageInBps(
          await convertFromUsdToTokenAmount(oracle, usdc, sharesValueUsd),
          100 // 1% slippage
        );
        await router
          .connect(user2)
          .withdrawFromStrategies(
            [USER_2_RECEIPT_3],
            usdc.address,
            shares,
            expectedWithdrawAmount
          );
        let afterWithdrawUserBalance = await usdc.balanceOf(user2.address);

        // TODO describe on why result changes from time to time
        // 59,968,242,935,978,697,614
        // 59,906,344,997,371,393,851
        expect(
          afterWithdrawUserBalance.sub(beforeWithdrawUserBalance)
        ).to.be.closeTo(parseUsdc(USER_2_DEPOSIT_AMOUNT), parseUniform("0.1"));
      });

      it("Verify funds were withdrawn from strategies", async function () {
        // should've withdrawn all (except admin), so verify that
        expect(await usdc.balanceOf(strategyBiswap2.address)).to.equal(0);
        expect(await usdc.balanceOf(strategyBiswap.address)).to.be.lt(
          parseUsdc("1")
        );
        expect(await usdc.balanceOf(router.address)).to.lt(parseUsdc("1"));

        expect(await sharesToken.balanceOf(owner.address)).to.be.equal(0);
        expect(await sharesToken.balanceOf(router.address)).to.be.closeTo(
          parseEther("1"), // admin deposit 1,000,354,593,918,860,232
          parseEther("0.025")
        );
      });
    });
  });

  describe("Test deposit to batch and withdraw from batch", function () {
    it("Farms should be empty on withdraw all multiple times", async function () {
      for (let i = 0; i < 5; i++) {
        await router.depositToBatch(usdc.address, parseUsdc("10"));
        await skipTimeAndBlocks(allocationWindowTime, allocationWindowTime / 3);
        await router.allocateToStrategies();
        let receipts = await receiptContract.getTokensOfOwner(owner.address);
        receipts = receipts.filter((id) => id != 0); // ignore nft of admin initial deposit
        let shares = await router.calculateSharesFromReceipts([receipts[0]]);
        let sharesValueUsd = await router.calculateSharesUsdValue(shares);
        let expectedWithdrawAmount = applySlippageInBps(
          await convertFromUsdToTokenAmount(oracle, usdc, sharesValueUsd),
          100 // 1% slippage
        );
        await router.withdrawFromStrategies(
          [receipts[0]],
          usdc.address,
          shares,
          expectedWithdrawAmount
        );

        // console.log("strategies balance");
        // printStruct(await router.getStrategiesValue());
      }

      expect(await usdc.balanceOf(strategyBiswap2.address)).to.equal(0);
      expect(await usdc.balanceOf(strategyBiswap.address)).to.be.lt(
        parseUsdc("1")
      );
      expect(await usdc.balanceOf(router.address)).to.lt(parseUsdc("1"));

      expect(await sharesToken.balanceOf(owner.address)).to.be.equal(0);
      expect(await sharesToken.balanceOf(router.address)).to.be.closeTo(
        parseEther("1"),
        parseEther("0.01")
      );
    });

    it("Remove strategy", async function () {
      // deposit to strategies
      await router.depositToBatch(usdc.address, parseUsdc("10"));
      await skipTimeAndBlocks(allocationWindowTime, allocationWindowTime / 3);
      await router.allocateToStrategies();

      // deploy new strategy
      let StrategyFactory = await ethers.getContractFactory("BiswapBusdUsdt");
      let farm2 = await upgrades.deployProxy(StrategyFactory, [owner.address], {
        kind: "uups",
        constructorArgs: [router.address],
      });
      await farm2.deployed();
      await farm2.transferOwnership(router.address);

      // add new farm
      await router.addStrategy(farm2.address, usdc.address, 1000);

      // remove 2nd farm with index 1
      await router.removeStrategy(1);

      // withdraw user shares
      let receipts = await receiptContract.getTokensOfOwner(owner.address);
      receipts = receipts.filter((id) => id != 0); // ignore nft of admin initial deposit
      let oldBalance = await usdc.balanceOf(owner.address);
      let shares = await router.calculateSharesFromReceipts([receipts[0]]);
      let sharesValueUsd = await router.calculateSharesUsdValue(shares);
      let expectedWithdrawAmount = applySlippageInBps(
        await convertFromUsdToTokenAmount(oracle, usdc, sharesValueUsd),
        100 // 1% slippage
      );
      await router.withdrawFromStrategies(
        [receipts[0]],
        usdc.address,
        shares,
        expectedWithdrawAmount
      );
      let newBalance = await usdc.balanceOf(owner.address);
      expect(newBalance.sub(oldBalance)).to.be.closeTo(
        parseUsdc("10"),
        parseUniform("2.0")
      );

      expect(await usdc.balanceOf(strategyBiswap2.address)).to.equal(0);
      expect(await usdc.balanceOf(strategyBiswap.address)).to.be.lt(
        parseUsdc("1")
      );
      expect(await usdc.balanceOf(router.address)).to.lt(parseUsdc("1"));

      expect(await sharesToken.balanceOf(owner.address)).to.be.equal(0);
      expect(await sharesToken.balanceOf(router.address)).to.be.closeTo(
        parseEther("1"),
        parseEther("0.01")
      );
    });

    // leave this test to verify rebalance threshold works until refactored
    it("When swap amount is below swap threshold rebalance doesn't happen", async function () {
      let { balances, totalBalance } = await router.getStrategiesValue();
      // strategies should be balanced as 00% and 100%
      expect(balances[0].mul(100).div(totalBalance).toNumber()).to.be.closeTo(
        0,
        1
      );
      expect(balances[1].mul(100).div(totalBalance).toNumber()).to.be.closeTo(
        100,
        1
      );

      // deposit to strategies
      await router.updateStrategy(0, 500);
      await router.updateStrategy(1, 9500);

      await router.rebalanceStrategies();

      ({ balances, totalBalance } = await router.getStrategiesValue());
      // console.log(totalBalance, balances);
      // strategies should be balanced as 0% and 100% cause rebalance didn't happen
      expect(balances[0].mul(100).div(totalBalance).toNumber()).to.be.closeTo(
        0,
        1
      );
      expect(balances[1].mul(100).div(totalBalance).toNumber()).to.be.closeTo(
        100,
        1
      );
    });

    it("Test rebalance function", async function () {
      // deposit to strategies
      await router.updateStrategy(0, 2000);
      await router.updateStrategy(1, 8000);

      await router.rebalanceStrategies();

      let { balances, totalBalance } = await router.getStrategiesValue();
      // console.log(totalBalance, balances);
      // strategies should be balanced as 20% and 80%
      expect(balances[0].mul(100).div(totalBalance).toNumber()).to.be.closeTo(
        20,
        1
      );
      expect(balances[1].mul(100).div(totalBalance).toNumber()).to.be.closeTo(
        80,
        1
      );
    });
  });
});<|MERGE_RESOLUTION|>--- conflicted
+++ resolved
@@ -138,14 +138,8 @@
 
       it("2 users did multiple deposits and 1 user withdraws everything from current cycle", async function () {
         // was withdrawn in last previous test
-<<<<<<< HEAD
-        await expect(receiptContract.getReceipt(USER_1_RECEIPT_2)).revertedWith(
-          "NonExistingToken"
-        );
-=======
         await expect(receiptContract.getReceipt(USER_1_RECEIPT_2))
           .to.be.revertedWithCustomError(receiptContract, "NonExistingToken");
->>>>>>> 3dd3f3fb
 
         await usdc.transfer(user2.address, parseUsdc(USER_2_DEPOSIT_AMOUNT));
         await usdc

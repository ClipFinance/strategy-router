--- conflicted
+++ resolved
@@ -2,12 +2,7 @@
 const { BigNumber } = require("ethers");
 const { ethers } = require("hardhat");
 const { setupCore, setupFakeTokens, setupTestParams, setupTokensLiquidityOnPancake, deployFakeStrategy } = require("./shared/commonSetup");
-<<<<<<< HEAD
-const { saturateTokenBalancesInStrategies, parseUniform } = require("./utils");
-=======
-const { MaxUint256, parseUniform, applySlippageInBps, convertFromUsdToTokenAmount } = require("./utils");
-const { BigNumber } = require("ethers");
->>>>>>> 8ce5e45c
+const { MaxUint256, applySlippageInBps, convertFromUsdToTokenAmount } = require("./utils");
 
 
 describe("Test StrategyRouter", function () {
@@ -76,16 +71,7 @@
     await provider.send("evm_revert", [initialSnapshot]);
   });
 
-
-<<<<<<< HEAD
-  describe("after initial deposit", function () {
-    beforeEach(async function () {
-      // admin initial deposit to set initial shares and pps
-      await router.depositToBatch(busd.address, parseBusd("1"));
-      await router.allocateToStrategies();
-    });
-=======
-  it("should allocateToStrategies", async function () {
+it("should allocateToStrategies", async function () {
     await router.depositToBatch(busd.address, parseBusd("100"))
 
     await router.allocateToStrategies()
@@ -153,23 +139,11 @@
     await router.allocateToStrategies()
 
     await router.redeemReceiptsToShares([1]);
->>>>>>> 8ce5e45c
-
-    it("should allocateToStrategies", async function () {
-      await router.depositToBatch(busd.address, parseBusd("100"));
-      await router.allocateToStrategies();
-
-<<<<<<< HEAD
-      let strategiesBalance = await router.getStrategiesValue();
-      expect(strategiesBalance.totalBalance).to.be.closeTo(parseUniform("100"), parseUniform("2"));
-    });
-
-    it("should withdrawFromStrategies only receipts", async function () {
-      await router.depositToBatch(busd.address, parseBusd("100"));
-      await router.allocateToStrategies();
-
-      let receiptsShares = await router.calculateSharesFromReceipts([1]);
-=======
+
+    let sharesBalance = await sharesToken.balanceOf(owner.address);
+    let receiptsShares = await router.calculateSharesFromReceipts([2]);
+    let withdrawShares = sharesBalance.add(receiptsShares);
+
     let sharesValueUsd = await router.calculateSharesUsdValue(withdrawShares);
     let expectedWithdrawAmount = applySlippageInBps(
       await convertFromUsdToTokenAmount(
@@ -260,35 +234,26 @@
     let receipt = await receiptContract.getReceipt(1);
     expect(receipt.tokenAmountUniform).to.be.closeTo(parseUniform("50"), parseUniform("1"));
   });
->>>>>>> 8ce5e45c
-
-      let oldBalance = await usdc.balanceOf(owner.address);
-      await router.withdrawFromStrategies([1], usdc.address, receiptsShares);
-      let newBalance = await usdc.balanceOf(owner.address);
-      expect(newBalance.sub(oldBalance)).to.be.closeTo(parseUsdc("100"), parseUsdc("1"));
-    });
-
-    it("should withdrawFromStrategies only shares", async function () {
-      await router.depositToBatch(busd.address, parseBusd("100"));
-      await router.allocateToStrategies();
-
-      let receiptsShares = await router.calculateSharesFromReceipts([1]);
-      await router.redeemReceiptsToShares([1]);
-
-      let oldBalance = await usdc.balanceOf(owner.address);
-      await router.withdrawFromStrategies([], usdc.address, receiptsShares);
-      let newBalance = await usdc.balanceOf(owner.address);
-      expect(newBalance.sub(oldBalance)).to.be.closeTo(parseUsdc("100"), parseUsdc("1"));
-    });
-
-    it("should withdrawFromStrategies both nft and shares", async function () {
-      await router.depositToBatch(busd.address, parseBusd("100"));
-      await router.depositToBatch(busd.address, parseBusd("100"));
-      await router.allocateToStrategies();
-
-<<<<<<< HEAD
-      await router.redeemReceiptsToShares([1]);
-=======
+
+  it("Remove strategy", async function () {
+
+    // deposit to strategies
+    await router.depositToBatch(busd.address, parseBusd("10"));
+    await router.allocateToStrategies();
+
+    // deploy new farm
+    const Farm = await ethers.getContractFactory("MockStrategy");
+    farm2 = await Farm.deploy(usdc.address, 10000);
+    await farm2.deployed();
+    await farm2.transferOwnership(router.address);
+
+    // add new farm
+    await router.addStrategy(farm2.address, usdc.address, 1000);
+
+    // remove 2nd farm with index 1
+    await router.removeStrategy(1);
+    await router.rebalanceStrategies();
+
     // withdraw user shares
     let oldBalance = await usdc.balanceOf(owner.address);
     let receiptsShares = await router.calculateSharesFromReceipts([1]);
@@ -314,176 +279,100 @@
       parseUsdc("10"),
       parseUniform("1")
     );
->>>>>>> 8ce5e45c
-
-      let sharesBalance = await sharesToken.balanceOf(owner.address);
-      let receiptsShares = await router.calculateSharesFromReceipts([2]);
-      let withdrawShares = sharesBalance.add(receiptsShares);
-
-      let oldBalance = await usdc.balanceOf(owner.address);
-      await router.withdrawFromStrategies([2], usdc.address, withdrawShares);
-      let newBalance = await usdc.balanceOf(owner.address);
-      expect(newBalance.sub(oldBalance)).to.be.closeTo(parseUsdc("200"), parseUsdc("2"));
-    });
-
-    it("should withdrawFromStrategies not burn extra receipts", async function () {
-      await router.depositToBatch(busd.address, parseBusd("100"));
-      await router.depositToBatch(busd.address, parseBusd("100"));
-      await router.allocateToStrategies();
-
-      let sharesBalance = await sharesToken.balanceOf(owner.address);
+
+  });
+
+  describe("redeemReceiptsToSharesByModerators", function () {
+    it("should revert when caller not whitelisted unlocker", async function () {
+      [, nonModerator] = await ethers.getSigners();
+      await router.depositToBatch(busd.address, parseBusd("10"));
+      await router.allocateToStrategies();
+      await expect(router.connect(nonModerator).redeemReceiptsToSharesByModerators([1])).to.be.revertedWith("NotModerator()");
+    });
+
+    it("should unlock list of 1 receipt", async function () {
+      await router.setModerator(owner.address, true);
+      await router.depositToBatch(busd.address, parseBusd("10"));
+      await router.allocateToStrategies();
       let receiptsShares = await router.calculateSharesFromReceipts([1]);
-      let withdrawShares = sharesBalance.add(receiptsShares);
-
-      let oldBalance = await usdc.balanceOf(owner.address);
-      await router.withdrawFromStrategies([1, 2], usdc.address, withdrawShares.div(2));
-      let newBalance = await usdc.balanceOf(owner.address);
-      expect(newBalance.sub(oldBalance)).to.be.closeTo(parseUsdc("50"), parseUsdc("2"));
-      // if this call not revert, that means receipt still exists and not burned
-      await expect(receiptContract.getReceipt(1)).to.be.not.reverted;
-    });
-
-    it("should withdrawFromStrategies update receipt that is withdrawn partly", async function () {
-      await router.depositToBatch(busd.address, parseBusd("100"));
-      await router.depositToBatch(busd.address, parseBusd("100"));
-      await router.allocateToStrategies();
-
-      let sharesBalance = await sharesToken.balanceOf(owner.address);
+
+      let oldBalance = await sharesToken.balanceOf(owner.address);
+      await router.redeemReceiptsToSharesByModerators([1]);
+      let newBalance = await sharesToken.balanceOf(owner.address);
+
+      expect(newBalance.sub(oldBalance)).to.be.equal(receiptsShares);
+      let receipts = await receiptContract.getTokensOfOwner(owner.address);
+      expect(receipts.toString()).to.be.equal("0");
+    });
+
+    it("should unlock list of 2 receipt same owner", async function () {
+      await router.setModerator(owner.address, true);
+      await router.depositToBatch(busd.address, parseBusd("10"));
+      await router.depositToBatch(busd.address, parseBusd("10"));
+      await router.allocateToStrategies();
       let receiptsShares = await router.calculateSharesFromReceipts([1]);
-      let withdrawShares = sharesBalance.add(receiptsShares);
-
-      let oldBalance = await usdc.balanceOf(owner.address);
-      await router.withdrawFromStrategies([1, 2], usdc.address, withdrawShares.div(2));
-      let newBalance = await usdc.balanceOf(owner.address);
-      expect(newBalance.sub(oldBalance)).to.be.closeTo(parseUsdc("50"), parseUsdc("2"));
-      // if this not revert, means receipt still exists and not burned
-      let receipt = await receiptContract.getReceipt(1);
-      expect(receipt.tokenAmountUniform).to.be.closeTo(parseUniform("50"), parseUniform("1"));
-    });
-
-    // This method went broken after a bug with 
-    it("Remove strategy", async function () {
-
-      // deposit to strategies
-      await router.depositToBatch(busd.address, parseBusd("10"));
-      await router.allocateToStrategies();
-
-      // deploy new farm
-      const Farm = await ethers.getContractFactory("MockStrategy");
-      farm2 = await Farm.deploy(usdc.address, 10000);
-      await farm2.deployed();
-      await farm2.transferOwnership(router.address);
-
-      // add new farm
-      await router.addStrategy(farm2.address, usdc.address, 1000);
-
-      // remove 2nd farm with index 1
-      await router.removeStrategy(1);
-      await router.rebalanceStrategies();
-
-      // withdraw user shares
-      let oldBalance = await usdc.balanceOf(owner.address);
+      let receiptsShares2 = await router.calculateSharesFromReceipts([2]);
+
+      let oldBalance = await sharesToken.balanceOf(owner.address);
+      await router.redeemReceiptsToSharesByModerators([1, 2]);
+      let newBalance = await sharesToken.balanceOf(owner.address);
+      expect(newBalance.sub(oldBalance)).to.be.equal(receiptsShares.add(receiptsShares2));
+
+      let receipts = await receiptContract.getTokensOfOwner(owner.address);
+      expect(receipts.toString()).to.be.equal("0");
+    });
+
+    it("should unlock list of 2 receipt with different owners", async function () {
+      [, , , , owner2] = await ethers.getSigners();
+      await router.setModerator(owner.address, true);
+      await router.depositToBatch(busd.address, parseBusd("10"));
+      await busd.transfer(owner2.address, parseBusd("10"));
+      await busd.connect(owner2).approve(router.address, parseBusd("10"));
+      await router.connect(owner2).depositToBatch(busd.address, parseBusd("10"));
+      await router.allocateToStrategies();
       let receiptsShares = await router.calculateSharesFromReceipts([1]);
-      await router.withdrawFromStrategies([1], usdc.address, receiptsShares);
-      let newBalance = await usdc.balanceOf(owner.address);
-      expect(newBalance.sub(oldBalance)).to.be.closeTo(
-        parseUsdc("10"),
-        parseUniform("1")
-      );
-    });
-
-    describe("redeemReceiptsToSharesByModerators", function () {
-      it("should revert when caller not whitelisted unlocker", async function () {
-        [, nonModerator] = await ethers.getSigners();
-        await router.depositToBatch(busd.address, parseBusd("10"));
-        await router.allocateToStrategies();
-        await expect(router.connect(nonModerator).redeemReceiptsToSharesByModerators([1])).to.be.revertedWith("NotModerator()");
-      });
-
-      it("should unlock list of 1 receipt", async function () {
-        await router.setModerator(owner.address, true);
-        await router.depositToBatch(busd.address, parseBusd("10"));
-        await router.allocateToStrategies();
-        let receiptsShares = await router.calculateSharesFromReceipts([1]);
-
-        let oldBalance = await sharesToken.balanceOf(owner.address);
-        await router.redeemReceiptsToSharesByModerators([1]);
-        let newBalance = await sharesToken.balanceOf(owner.address);
-
-        expect(newBalance.sub(oldBalance)).to.be.equal(receiptsShares);
-        let receipts = await receiptContract.getTokensOfOwner(owner.address);
-        expect(receipts.toString()).to.be.equal("0");
-      });
-
-      it("should unlock list of 2 receipt same owner", async function () {
-        await router.setModerator(owner.address, true);
-        await router.depositToBatch(busd.address, parseBusd("10"));
-        await router.depositToBatch(busd.address, parseBusd("10"));
-        await router.allocateToStrategies();
-        let receiptsShares = await router.calculateSharesFromReceipts([1]);
-        let receiptsShares2 = await router.calculateSharesFromReceipts([2]);
-
-        let oldBalance = await sharesToken.balanceOf(owner.address);
-        await router.redeemReceiptsToSharesByModerators([1, 2]);
-        let newBalance = await sharesToken.balanceOf(owner.address);
-        expect(newBalance.sub(oldBalance)).to.be.equal(receiptsShares.add(receiptsShares2));
-
-        let receipts = await receiptContract.getTokensOfOwner(owner.address);
-        expect(receipts.toString()).to.be.equal("0");
-      });
-
-      it("should unlock list of 2 receipt with different owners", async function () {
-        [, , , , owner2] = await ethers.getSigners();
-        await router.setModerator(owner.address, true);
-        await router.depositToBatch(busd.address, parseBusd("10"));
-        await busd.transfer(owner2.address, parseBusd("10"));
-        await busd.connect(owner2).approve(router.address, parseBusd("10"));
-        await router.connect(owner2).depositToBatch(busd.address, parseBusd("10"));
-        await router.allocateToStrategies();
-        let receiptsShares = await router.calculateSharesFromReceipts([1]);
-        let receiptsShares2 = await router.calculateSharesFromReceipts([2]);
-
-        let oldBalance = await sharesToken.balanceOf(owner.address);
-        let oldBalance2 = await sharesToken.balanceOf(owner2.address);
-        await router.redeemReceiptsToSharesByModerators([1, 2]);
-        let newBalance = await sharesToken.balanceOf(owner.address);
-        let newBalance2 = await sharesToken.balanceOf(owner2.address);
-        expect(newBalance.sub(oldBalance)).to.be.equal(receiptsShares);
-        expect(newBalance2.sub(oldBalance2)).to.be.equal(receiptsShares2);
-
-        let receipts = await receiptContract.getTokensOfOwner(owner.address);
-        let receipts2 = await receiptContract.getTokensOfOwner(owner2.address);
-        expect(receipts.toString()).to.be.equal("0");
-        expect(receipts2.toString()).to.be.equal("");
-      });
-
-      it("should unlock list of 4 receipt, two different owners", async function () {
-        [, , , , owner2] = await ethers.getSigners();
-        await router.setModerator(owner.address, true);
-        await router.depositToBatch(busd.address, parseBusd("10"));
-        await router.depositToBatch(busd.address, parseBusd("10"));
-        await busd.transfer(owner2.address, parseBusd("100"));
-        await busd.connect(owner2).approve(router.address, parseBusd("100"));
-        await router.connect(owner2).depositToBatch(busd.address, parseBusd("10"));
-        await router.connect(owner2).depositToBatch(busd.address, parseBusd("10"));
-        await router.allocateToStrategies();
-        let receiptsShares = await router.calculateSharesFromReceipts([1, 2]);
-        let receiptsShares2 = await router.calculateSharesFromReceipts([3, 4]);
-
-        let oldBalance = await sharesToken.balanceOf(owner.address);
-        let oldBalance2 = await sharesToken.balanceOf(owner2.address);
-        await router.redeemReceiptsToSharesByModerators([1, 2, 3, 4]);
-        let newBalance = await sharesToken.balanceOf(owner.address);
-        let newBalance2 = await sharesToken.balanceOf(owner2.address);
-        expect(newBalance.sub(oldBalance)).to.be.equal(receiptsShares);
-        expect(newBalance2.sub(oldBalance2)).to.be.equal(receiptsShares2);
-
-        let receipts = await receiptContract.getTokensOfOwner(owner.address);
-        let receipts2 = await receiptContract.getTokensOfOwner(owner2.address);
-        expect(receipts.toString()).to.be.equal("0");
-        expect(receipts2.toString()).to.be.equal("");
-      });
-
-    });
-  });
+      let receiptsShares2 = await router.calculateSharesFromReceipts([2]);
+
+      let oldBalance = await sharesToken.balanceOf(owner.address);
+      let oldBalance2 = await sharesToken.balanceOf(owner2.address);
+      await router.redeemReceiptsToSharesByModerators([1, 2]);
+      let newBalance = await sharesToken.balanceOf(owner.address);
+      let newBalance2 = await sharesToken.balanceOf(owner2.address);
+      expect(newBalance.sub(oldBalance)).to.be.equal(receiptsShares);
+      expect(newBalance2.sub(oldBalance2)).to.be.equal(receiptsShares2);
+
+      let receipts = await receiptContract.getTokensOfOwner(owner.address);
+      let receipts2 = await receiptContract.getTokensOfOwner(owner2.address);
+      expect(receipts.toString()).to.be.equal("0");
+      expect(receipts2.toString()).to.be.equal("");
+    });
+
+    it("should unlock list of 4 receipt, two different owners", async function () {
+      [, , , , owner2] = await ethers.getSigners();
+      await router.setModerator(owner.address, true);
+      await router.depositToBatch(busd.address, parseBusd("10"));
+      await router.depositToBatch(busd.address, parseBusd("10"));
+      await busd.transfer(owner2.address, parseBusd("100"));
+      await busd.connect(owner2).approve(router.address, parseBusd("100"));
+      await router.connect(owner2).depositToBatch(busd.address, parseBusd("10"));
+      await router.connect(owner2).depositToBatch(busd.address, parseBusd("10"));
+      await router.allocateToStrategies();
+      let receiptsShares = await router.calculateSharesFromReceipts([1, 2]);
+      let receiptsShares2 = await router.calculateSharesFromReceipts([3, 4]);
+
+      let oldBalance = await sharesToken.balanceOf(owner.address);
+      let oldBalance2 = await sharesToken.balanceOf(owner2.address);
+      await router.redeemReceiptsToSharesByModerators([1, 2, 3, 4]);
+      let newBalance = await sharesToken.balanceOf(owner.address);
+      let newBalance2 = await sharesToken.balanceOf(owner2.address);
+      expect(newBalance.sub(oldBalance)).to.be.equal(receiptsShares);
+      expect(newBalance2.sub(oldBalance2)).to.be.equal(receiptsShares2);
+
+      let receipts = await receiptContract.getTokensOfOwner(owner.address);
+      let receipts2 = await receiptContract.getTokensOfOwner(owner2.address);
+      expect(receipts.toString()).to.be.equal("0");
+      expect(receipts2.toString()).to.be.equal("");
+    });
+
+  }); 
 });
--- conflicted
+++ resolved
@@ -219,16 +219,10 @@
       await provider.send("evm_revert", [_snapshot]);
     });
 
-<<<<<<< HEAD
-    describe("#deposit", function () {
-        // snapshot to revert state changes that are made in this scope
-        let _snapshot;
-=======
     it("should revert depositToBatch no allowance", async function () {
       await busd.approve(router.address, 0);
       await expect(router.depositToBatch(busd.address, parseBusd("100"))).to.be.reverted;
     });
->>>>>>> 2c463abc
 
     it("should revert depositToBatch if token unsupported", async function () {
       await expect(
@@ -315,9 +309,6 @@
         );
     });
 
-<<<<<<< HEAD
-    describe("#getBatchTotalUsdValue", function () {
-=======
     it("should deposit tokens with min deposit fee and set correct values to a receipt", async function () {
       // Set price 1 BUSD = 1 USD
       await oracle.setPrice(busd.address, parseBusd("1"));
@@ -325,7 +316,6 @@
       const amount = parseBusd("100");
 
       await router.depositToBatch(busd.address, amount);
->>>>>>> 2c463abc
 
       // expected values
       const minFeeInBusd = parseBusd("0.15"); // min fee is 0.15 USD = 0.15 BUSD
@@ -339,14 +329,6 @@
       expect(newReceipt.tokenAmountUniform).to.be.equal(depositAmountUniform);
       expect(newReceipt.cycleId).to.be.equal(1);
 
-<<<<<<< HEAD
-            await router.depositToBatch(busd.address, parseBusd("100.0"))
-            let { totalBalanceUsd, supportedTokenBalancesUsd } = await router.getBatchValueUsd();
-
-            expect(totalBalanceUsd).to.be.equal(parseUniform("50"));
-            expect(supportedTokenBalancesUsd.toString()).to.be.equal(`${parseUniform("50")}`);
-        });
-=======
       // Check deposited amount and deposit fee
       const batchBalanceAfter = await busd.balanceOf(batch.address);
       const treasuryBalanceAfter = await busd.balanceOf(await router.feeAddress());
@@ -354,7 +336,6 @@
       expect(treasuryBalanceAfter).to.be.equal(minFeeInBusd);
       expect(await getTokenValue(busd.address, treasuryBalanceAfter)).to.be.equal(defaultDepositFeeSettings.minFeeInUsd);
     });
->>>>>>> 2c463abc
 
   });
 
@@ -369,14 +350,181 @@
       await router.addSupportedToken(usdc);
       await router.addSupportedToken(busd);
 
-<<<<<<< HEAD
-            let { totalBalanceUsd, supportedTokenBalancesUsd } = await router.getBatchValueUsd();
-            // 0.9 + 0.9 + 1.1 = 2.9
-            expect(totalBalanceUsd).to.be.equal(parseUniform("290"));
-            expect(supportedTokenBalancesUsd.toString()).to.be.equal(`${parseUniform("90")},${parseUniform("90")},${parseUniform("110")}`);
-        });
-
-    });
+      // add fake strategies
+      await deployFakeStrategy({ router, token: usdc });
+      await deployFakeStrategy({ router, token: usdc });
+      await deployFakeStrategy({ router, token: usdc });
+
+      // admin initial deposit to set initial shares and pps
+      await router.depositToBatch(busd.address, parseBusd("1"));
+      await router.allocateToStrategies();
+    });
+
+    afterEach(async () => {
+      await provider.send("evm_revert", [_snapshot]);
+    });
+
+    it("should depositToBatch create receipt with correct values", async function () {
+      let depositAmount = parseBusd("100");
+      await router.depositToBatch(busd.address, depositAmount);
+
+      let newReceipt = await receiptContract.getReceipt(1);
+      expect(await receiptContract.ownerOf(1)).to.be.equal(owner.address);
+      expect(newReceipt.token).to.be.equal(busd.address);
+      expect(newReceipt.tokenAmountUniform).to.be.equal(parseUniform("100"));
+      expect(newReceipt.cycleId).to.be.equal(1);
+      expect(await busd.balanceOf(batch.address)).to.be.equal(depositAmount);
+    });
+  });
+
+  describe("#getDepositFeeInTokens", function () {
+
+    it("should revert when min deposit fee ($0.15) exceeds user deposit amount with default deposit settings", async function () {
+      // set deposit fee as default
+      await batch.setDepositFeeSettings(defaultDepositFeeSettings);
+      // set price 1 USDC = 1 USD
+      await oracle.setPrice(usdc.address, parseUsdc("1"));
+
+      const amount = parseUsdc("0.149"); // 0.149 USDC = 0.149 USD < 0.15 USD
+
+      await expect(
+        batch.getDepositFeeInTokens(amount, usdc.address)
+      ).to.be.revertedWithCustomError(batch, "DepositFeeExceedsDepositAmountOrTheyAreEqual");
+    });
+
+    it("should revert when min deposit fee ($0.15) equal to user deposit amount with default deposit settings", async function () {
+      // set deposit fee as default
+      await batch.setDepositFeeSettings(defaultDepositFeeSettings);
+      // set price 1 USDC = 1 USD
+      await oracle.setPrice(usdc.address, parseUsdc("1"));
+
+      const amount = parseUsdc("0.15"); // 0.15 USDC = 0.15 USD
+
+      await expect(
+        batch.getDepositFeeInTokens(amount, usdc.address)
+      ).to.be.revertedWithCustomError(batch, "DepositFeeExceedsDepositAmountOrTheyAreEqual");
+    });
+
+    it("should return 0 fee amount when initial deposit settings (no fee)", async function () {
+      // set initial deposit fee settings (zero values)
+      await batch.setDepositFeeSettings(initialDepositFeeSettings);
+      const amount = parseUsdc("20"); // 20 USDC
+
+      const feeAmount = await batch.getDepositFeeInTokens(amount, usdc.address);
+
+      expect(feeAmount).to.be.equal(0);
+    });
+
+    it("should return min deposit fee amount when the deposit fee is set as default", async function () {
+      // set deposit fee as default
+      await batch.setDepositFeeSettings(defaultDepositFeeSettings);
+      await oracle.setPrice(usdt.address, parseUsdt("1"));
+
+      const amount = parseUsdt("20"); // 20 USDT
+
+      const feeAmount = await batch.getDepositFeeInTokens(amount, usdt.address);
+
+      // expect that fee amount is the same as the min fee amount (0.15 USD = 0.15 USDT)
+      expect(feeAmount).to.be.equal(parseUsdt("0.15"));
+    });
+
+    it("should return max deposit fee amount when the deposit fee is set as default", async function () {
+      // set deposit fee as default
+      await batch.setDepositFeeSettings(defaultDepositFeeSettings);
+      await oracle.setPrice(usdt.address, parseUsdt("1"));
+
+      const amount = parseUsdt("15000"); // 15,000 USDT
+
+      const feeAmount = await batch.getDepositFeeInTokens(amount, usdt.address);
+
+      // expect that fee amount is the same as the max fee amount (1 USD = 1 USDT)
+      expect(feeAmount).to.be.equal(parseUsdt("1"));
+    });
+
+    it("should return max deposit fee amount when token price is not 1 and  the deposit fee is set as default", async function () {
+      // set deposit fee as default
+      await batch.setDepositFeeSettings(defaultDepositFeeSettings);
+      await oracle.setPrice(usdt.address, parseUsdt("0.999"));
+
+      const amount = parseUsdt("15000"); // 15,000 USDT
+
+      const feeAmount = await batch.getDepositFeeInTokens(amount, usdt.address);
+
+      // expect that fee amount is the same as expected max fee amount (1 USD = 1 USDT / 0.999 USDT/USD = 1.001001 USDT)
+      const expectedMaxFeeAmount = parseUsdt("1").mul(1000).div(999);
+      expect(feeAmount).to.be.equal(expectedMaxFeeAmount);
+    });
+
+    it("should return correct deposit fee amount depends on the fee percentage (0.01%) when the deposit fee is set as default", async function () {
+      // set deposit fee as default
+      await batch.setDepositFeeSettings(defaultDepositFeeSettings);
+      await oracle.setPrice(usdt.address, parseUsdt("1"));
+
+      const amount = parseUsdt("6000"); // 6,000 USDT
+
+      const feeAmount= await batch.getDepositFeeInTokens(amount, usdt.address);
+
+      // (0.6 USD = 0.6 USDT = 0.01% of 6,000 USDT)
+      expect(feeAmount).to.be.equal(parseUsdt("0.6"));
+    });
+
+    it("should return correct deposit fee amount depends when the deposit fee is set as fixed", async function () {
+      // set deposit fee as fixed (0.5 USD)
+      await batch.setDepositFeeSettings(depositFeeSettingsWithFixedFee);
+      await oracle.setPrice(usdt.address, parseUsdt("1"));
+
+      const amount = parseUsdt("700"); // 700 USDT
+
+      const feeAmount = await batch.getDepositFeeInTokens(amount, usdt.address);
+
+      // expect that fee amount is the same as the fixed fee amount (0.5 USD = 0.5 USDT)
+      expect(feeAmount).to.be.equal(parseUsdt("0.5"));
+    });
+  });
+
+  describe("getBatchTotalUsdValue", function () {
+
+    it("happy paths: 1 supported token", async function () {
+      await oracle.setPrice(busd.address, parseBusd("0.5"));
+
+      // setup supported tokens
+      await router.addSupportedToken(busd);
+      // add fake strategies
+      await deployFakeStrategy({ router, token: busd });
+
+      await router.depositToBatch(busd.address, parseBusd("100.0"));
+      let { totalBalance, balances } = await router.getBatchValueUsd();
+      expect(totalBalance).to.be.equal(parseUniform("50"));
+      expect(balances.toString()).to.be.equal(`${parseUniform("50")}`);
+    });
+
+    it("3 supported token", async function () {
+      await oracle.setPrice(busd.address, parseBusd("0.9"));
+      await oracle.setPrice(usdc.address, parseUsdc("0.9"));
+      await oracle.setPrice(usdt.address, parseUsdt("1.1"));
+
+      // setup supported tokens
+      await router.addSupportedToken(usdc);
+      await router.addSupportedToken(busd);
+      await router.addSupportedToken(usdt);
+
+      // add fake strategies
+      await deployFakeStrategy({ router, token: busd });
+      await deployFakeStrategy({ router, token: usdc });
+      await deployFakeStrategy({ router, token: usdt });
+
+      await router.depositToBatch(busd.address, parseBusd("100.0"));
+      await router.depositToBatch(usdc.address, parseUsdc("100.0"));
+      await router.depositToBatch(usdt.address, parseUsdt("100.0"));
+
+      let { totalBalance, balances } = await router.getBatchValueUsd();
+      // 0.9 + 0.9 + 1.1 = 2.9
+      expect(totalBalance).to.be.equal(parseUniform("290"));
+      expect(balances.toString()).to.be.equal(
+        `${parseUniform("90")},${parseUniform("90")},${parseUniform("110")}`
+      );
+    });
+  });
 
     describe("#getSupportedTokensWithPriceInUsd", function () {
 
@@ -428,202 +576,8 @@
             }
             
         });
-=======
-      // add fake strategies
-      await deployFakeStrategy({ router, token: usdc });
-      await deployFakeStrategy({ router, token: usdc });
-      await deployFakeStrategy({ router, token: usdc });
->>>>>>> 2c463abc
-
-      // admin initial deposit to set initial shares and pps
-      await router.depositToBatch(busd.address, parseBusd("1"));
-      await router.allocateToStrategies();
-    });
-
-<<<<<<< HEAD
-    describe("#withdraw", function () {
-
-        // snapshot to revert state changes that are made in this scope
-        let _snapshot;
-
-        before(async () => {
-            _snapshot = await provider.send("evm_snapshot");
-
-            // setup supported tokens
-            await router.addSupportedToken(usdc);
-            await router.addSupportedToken(busd);
-            await router.addSupportedToken(usdt);
-=======
-    afterEach(async () => {
-      await provider.send("evm_revert", [_snapshot]);
-    });
->>>>>>> 2c463abc
-
-    it("should depositToBatch create receipt with correct values", async function () {
-      let depositAmount = parseBusd("100");
-      await router.depositToBatch(busd.address, depositAmount);
-
-      let newReceipt = await receiptContract.getReceipt(1);
-      expect(await receiptContract.ownerOf(1)).to.be.equal(owner.address);
-      expect(newReceipt.token).to.be.equal(busd.address);
-      expect(newReceipt.tokenAmountUniform).to.be.equal(parseUniform("100"));
-      expect(newReceipt.cycleId).to.be.equal(1);
-      expect(await busd.balanceOf(batch.address)).to.be.equal(depositAmount);
-    });
-  });
-
-  describe("#getDepositFeeInTokens", function () {
-
-    it("should revert when min deposit fee ($0.15) exceeds user deposit amount with default deposit settings", async function () {
-      // set deposit fee as default
-      await batch.setDepositFeeSettings(defaultDepositFeeSettings);
-      // set price 1 USDC = 1 USD
-      await oracle.setPrice(usdc.address, parseUsdc("1"));
-
-      const amount = parseUsdc("0.149"); // 0.149 USDC = 0.149 USD < 0.15 USD
-
-      await expect(
-        batch.getDepositFeeInTokens(amount, usdc.address)
-      ).to.be.revertedWithCustomError(batch, "DepositFeeExceedsDepositAmountOrTheyAreEqual");
-    });
-
-    it("should revert when min deposit fee ($0.15) equal to user deposit amount with default deposit settings", async function () {
-      // set deposit fee as default
-      await batch.setDepositFeeSettings(defaultDepositFeeSettings);
-      // set price 1 USDC = 1 USD
-      await oracle.setPrice(usdc.address, parseUsdc("1"));
-
-      const amount = parseUsdc("0.15"); // 0.15 USDC = 0.15 USD
-
-      await expect(
-        batch.getDepositFeeInTokens(amount, usdc.address)
-      ).to.be.revertedWithCustomError(batch, "DepositFeeExceedsDepositAmountOrTheyAreEqual");
-    });
-
-    it("should return 0 fee amount when initial deposit settings (no fee)", async function () {
-      // set initial deposit fee settings (zero values)
-      await batch.setDepositFeeSettings(initialDepositFeeSettings);
-      const amount = parseUsdc("20"); // 20 USDC
-
-      const feeAmount = await batch.getDepositFeeInTokens(amount, usdc.address);
-
-      expect(feeAmount).to.be.equal(0);
-    });
-
-    it("should return min deposit fee amount when the deposit fee is set as default", async function () {
-      // set deposit fee as default
-      await batch.setDepositFeeSettings(defaultDepositFeeSettings);
-      await oracle.setPrice(usdt.address, parseUsdt("1"));
-
-      const amount = parseUsdt("20"); // 20 USDT
-
-      const feeAmount = await batch.getDepositFeeInTokens(amount, usdt.address);
-
-      // expect that fee amount is the same as the min fee amount (0.15 USD = 0.15 USDT)
-      expect(feeAmount).to.be.equal(parseUsdt("0.15"));
-    });
-
-<<<<<<< HEAD
-    describe("#setSupportedToken", function () {
-=======
-    it("should return max deposit fee amount when the deposit fee is set as default", async function () {
-      // set deposit fee as default
-      await batch.setDepositFeeSettings(defaultDepositFeeSettings);
-      await oracle.setPrice(usdt.address, parseUsdt("1"));
->>>>>>> 2c463abc
-
-      const amount = parseUsdt("15000"); // 15,000 USDT
-
-      const feeAmount = await batch.getDepositFeeInTokens(amount, usdt.address);
-
-      // expect that fee amount is the same as the max fee amount (1 USD = 1 USDT)
-      expect(feeAmount).to.be.equal(parseUsdt("1"));
-    });
-
-    it("should return max deposit fee amount when token price is not 1 and  the deposit fee is set as default", async function () {
-      // set deposit fee as default
-      await batch.setDepositFeeSettings(defaultDepositFeeSettings);
-      await oracle.setPrice(usdt.address, parseUsdt("0.999"));
-
-      const amount = parseUsdt("15000"); // 15,000 USDT
-
-      const feeAmount = await batch.getDepositFeeInTokens(amount, usdt.address);
-
-      // expect that fee amount is the same as expected max fee amount (1 USD = 1 USDT / 0.999 USDT/USD = 1.001001 USDT)
-      const expectedMaxFeeAmount = parseUsdt("1").mul(1000).div(999);
-      expect(feeAmount).to.be.equal(expectedMaxFeeAmount);
-    });
-
-    it("should return correct deposit fee amount depends on the fee percentage (0.01%) when the deposit fee is set as default", async function () {
-      // set deposit fee as default
-      await batch.setDepositFeeSettings(defaultDepositFeeSettings);
-      await oracle.setPrice(usdt.address, parseUsdt("1"));
-
-      const amount = parseUsdt("6000"); // 6,000 USDT
-
-      const feeAmount= await batch.getDepositFeeInTokens(amount, usdt.address);
-
-      // (0.6 USD = 0.6 USDT = 0.01% of 6,000 USDT)
-      expect(feeAmount).to.be.equal(parseUsdt("0.6"));
-    });
-
-    it("should return correct deposit fee amount depends when the deposit fee is set as fixed", async function () {
-      // set deposit fee as fixed (0.5 USD)
-      await batch.setDepositFeeSettings(depositFeeSettingsWithFixedFee);
-      await oracle.setPrice(usdt.address, parseUsdt("1"));
-
-      const amount = parseUsdt("700"); // 700 USDT
-
-      const feeAmount = await batch.getDepositFeeInTokens(amount, usdt.address);
-
-      // expect that fee amount is the same as the fixed fee amount (0.5 USD = 0.5 USDT)
-      expect(feeAmount).to.be.equal(parseUsdt("0.5"));
-    });
-  });
-
-  describe("getBatchTotalUsdValue", function () {
-
-    it("happy paths: 1 supported token", async function () {
-      await oracle.setPrice(busd.address, parseBusd("0.5"));
-
-      // setup supported tokens
-      await router.addSupportedToken(busd);
-      // add fake strategies
-      await deployFakeStrategy({ router, token: busd });
-
-      await router.depositToBatch(busd.address, parseBusd("100.0"));
-      let { totalBalance, balances } = await router.getBatchValueUsd();
-      expect(totalBalance).to.be.equal(parseUniform("50"));
-      expect(balances.toString()).to.be.equal(`${parseUniform("50")}`);
-    });
-
-    it("3 supported token", async function () {
-      await oracle.setPrice(busd.address, parseBusd("0.9"));
-      await oracle.setPrice(usdc.address, parseUsdc("0.9"));
-      await oracle.setPrice(usdt.address, parseUsdt("1.1"));
-
-      // setup supported tokens
-      await router.addSupportedToken(usdc);
-      await router.addSupportedToken(busd);
-      await router.addSupportedToken(usdt);
-
-      // add fake strategies
-      await deployFakeStrategy({ router, token: busd });
-      await deployFakeStrategy({ router, token: usdc });
-      await deployFakeStrategy({ router, token: usdt });
-
-      await router.depositToBatch(busd.address, parseBusd("100.0"));
-      await router.depositToBatch(usdc.address, parseUsdc("100.0"));
-      await router.depositToBatch(usdt.address, parseUsdt("100.0"));
-
-      let { totalBalance, balances } = await router.getBatchValueUsd();
-      // 0.9 + 0.9 + 1.1 = 2.9
-      expect(totalBalance).to.be.equal(parseUniform("290"));
-      expect(balances.toString()).to.be.equal(
-        `${parseUniform("90")},${parseUniform("90")},${parseUniform("110")}`
-      );
-    });
-  });
+
+    });
 
   describe("withdraw", function () {
     // snapshot to revert state changes that are made in this scope

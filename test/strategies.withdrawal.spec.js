const strategyTest = require("./shared/strategyTest");

describe("Test strategies", function () {
  let strategies = [
<<<<<<< HEAD
    { name: "BiswapUsdcUsdt", needOracle: true },
    { name: "BiswapBusdUsdt", needOracle: true },
    { name: "DodoUsdt" },
=======
    { name: "BiswapUsdcUsdt" },
    { name: "BiswapBusdUsdt" },
    { name: "StargateUsdt" },
    { name: "StargateBusd" },
>>>>>>> 62a8e1ac
  ];

  for (let i = 0; i < strategies.length; i++) {
    let strategy = strategies[i];
    strategyTest(strategy.name, strategy.needOracle);
  }
});<|MERGE_RESOLUTION|>--- conflicted
+++ resolved
@@ -2,16 +2,11 @@
 
 describe("Test strategies", function () {
   let strategies = [
-<<<<<<< HEAD
-    { name: "BiswapUsdcUsdt", needOracle: true },
-    { name: "BiswapBusdUsdt", needOracle: true },
     { name: "DodoUsdt" },
-=======
     { name: "BiswapUsdcUsdt" },
     { name: "BiswapBusdUsdt" },
     { name: "StargateUsdt" },
     { name: "StargateBusd" },
->>>>>>> 62a8e1ac
   ];
 
   for (let i = 0; i < strategies.length; i++) {

--- conflicted
+++ resolved
@@ -2,26 +2,15 @@
 
 describe("Test strategies", function () {
   let strategies = [
-<<<<<<< HEAD
+    { name: "DodoUsdt", strategyToken: 'usdt', },
     { name: "BiswapUsdcUsdt", strategyToken: 'usdc', },
     { name: "BiswapBusdUsdt", strategyToken: 'busd', },
     { name: "StargateUsdt", strategyToken: 'usdt', },
     { name: "StargateBusd", strategyToken: 'busd', },
-=======
-    { name: "DodoUsdt" },
-    { name: "BiswapUsdcUsdt" },
-    { name: "BiswapBusdUsdt" },
-    { name: "StargateUsdt" },
-    { name: "StargateBusd" },
->>>>>>> c046b7e9
   ];
 
   for (let i = 0; i < strategies.length; i++) {
     let strategy = strategies[i];
-<<<<<<< HEAD
-    strategyTest(strategy.name, strategy.strategyToken);
-=======
-    strategyTest(strategy.name, strategy.needOracle);
->>>>>>> c046b7e9
+    strategyTest(strategy.name, strategy.strategyToken, strategy.needOracle);
   }
 });
--- conflicted
+++ resolved
@@ -13,14 +13,10 @@
 module.exports = {
   getTokens, skipBlocks, skipTimeAndBlocks,
   printStruct, BLOCKS_MONTH, BLOCKS_DAY, MONTH_SECONDS, MaxUint256,
-<<<<<<< HEAD
-  parseUniform, provider, getUSDC, getBUSD, getUSDT, deploy, deployProxy, 
-  matchTokenBalancesInStrategies, matchStrategyBalanceInAdvance, saturateTokenBalancesInStrategies
-=======
   parseUniform, provider, getUSDC, getBUSD, getUSDT,
   deploy, deployProxy,
+  matchTokenBalancesInStrategies, matchStrategyBalanceInAdvance, saturateTokenBalancesInStrategies,
   convertFromUsdToTokenAmount, applySlippageInBps,
->>>>>>> 8ce5e45c
 }
 
 // helper to reduce code duplication, transforms 3 lines of deployment into 1
@@ -149,7 +145,6 @@
   console.log(out);
 }
 
-<<<<<<< HEAD
 // Use this method if you want deposit token's smart contract balance to match exactly mocked strategy recorder balance 
 //
 // When mock strategy compound method called, strategy's balance is updated
@@ -215,7 +210,6 @@
 }
 
 async function matchStrategyBalanceInAdvance(router, strategyIndex) {
-
   const strategiesData = await router.getStrategies();
   let strategyContract = await ethers.getContractAt("MockStrategy", strategiesData[strategyIndex][0]);
   let depositToken = await strategyContract.depositToken();
@@ -226,7 +220,8 @@
   let newSafeBalance = tokenBalance.mul(BigNumber.from(10100000005)).div(BigNumber.from(10000000000));
 
   await matchTokenBalance(depositToken, strategiesData[strategyIndex][0], newSafeBalance);
-=======
+}
+
 async function convertFromUsdToTokenAmount(oracle, token, valueInUsd)
 {
   let [price, pricePrecision] = await oracle.getTokenUsdPrice(token.address);
@@ -247,7 +242,5 @@
 {
   return amount
     .mul(10000 - slippageInBps)
-    .div(10000)
-  ;
->>>>>>> 8ce5e45c
+    .div(10000);
 }
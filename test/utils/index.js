const { parseEther, parseUnits } = require("ethers/lib/utils");
const { ethers } = require("hardhat");
const { BigNumber } = require("ethers");

MONTH_SECONDS = 60 * 60 * 24 * 30;
BLOCKS_MONTH = MONTH_SECONDS / 3;
BLOCKS_DAY = 60 * 60 * 24 / 3;
MaxUint256 = ethers.constants.MaxUint256;

provider = ethers.provider;
const parseUniform = (args) => parseUnits(args, 18);

module.exports = {
  getTokens, skipBlocks, skipTimeAndBlocks,
  printStruct, BLOCKS_MONTH, BLOCKS_DAY, MONTH_SECONDS, MaxUint256,
  parseUniform, provider, getUSDC, getBUSD, getUSDT,
  deploy, deployProxy, saturateTokenBalancesInStrategies,
  convertFromUsdToTokenAmount, applySlippageInBps,
}

// helper to reduce code duplication, transforms 3 lines of deployment into 1
async function deploy(contractName, ...constructorArgs) {
  let factory = await ethers.getContractFactory(contractName);
  let contract = await factory.deploy(...constructorArgs);
  return await contract.deployed();
}

async function deployProxy(contractName, initializeArgs = []) {
  let factory = await ethers.getContractFactory(contractName);
  let contract = await upgrades.deployProxy(factory, initializeArgs, {
    kind: 'uups',
  });
  return await contract.deployed();
}

async function getBUSD(receiverAddress = null) {
  return await mintTokens(hre.networkVariables.busd, receiverAddress);
}

async function getUSDC(receiverAddress = null) {
  return await mintTokens(hre.networkVariables.usdc, receiverAddress);
}

async function getUSDT(receiverAddress = null) {
  return await mintTokens(hre.networkVariables.usdt, receiverAddress);
}

// 'getTokens' functions are helpers to retrieve tokens during tests.
// Simply saying to draw fake balance for test wallet.
async function getTokens(tokenAddress, holderAddress) {
  const [owner] = await ethers.getSigners();
  let tokenContract = await ethers.getContractAt("ERC20", tokenAddress);
  let decimals = await tokenContract.decimals();
  let parse = (args) => parseUnits(args, decimals);
  let tokenAmount = parse("10000000");
  let to = owner.address;

  await hre.network.provider.request({
    method: "hardhat_impersonateAccount",
    params: [holderAddress],
  });
  let holder = await ethers.getSigner(holderAddress);
  // set eth in case if holderAddress has 0 eth.
  await network.provider.send("hardhat_setBalance", [
    holder.address.toString(),
    "0x" + Number(parseEther("10000").toHexString(2)).toString(2),
  ]);
  await tokenContract.connect(holder).transfer(
    to,
    tokenAmount
  );

  return { tokenContract, parse };
}

async function mintTokens(tokenAddress, receiverAddress = null) {
  let topupEthBalance = false;
  if (!receiverAddress) {
    const [owner] = await ethers.getSigners();
    receiverAddress = owner.address;
    topupEthBalance = true;
  }

  let tokenContract = await ethers.getContractAt(
    [{"inputs":[],"stateMutability":"nonpayable","type":"constructor"},{"anonymous":false,"inputs":[{"indexed":true,"internalType":"address","name":"owner","type":"address"},{"indexed":true,"internalType":"address","name":"spender","type":"address"},{"indexed":false,"internalType":"uint256","name":"value","type":"uint256"}],"name":"Approval","type":"event"},{"anonymous":false,"inputs":[{"indexed":true,"internalType":"address","name":"previousOwner","type":"address"},{"indexed":true,"internalType":"address","name":"newOwner","type":"address"}],"name":"OwnershipTransferred","type":"event"},{"anonymous":false,"inputs":[{"indexed":true,"internalType":"address","name":"from","type":"address"},{"indexed":true,"internalType":"address","name":"to","type":"address"},{"indexed":false,"internalType":"uint256","name":"value","type":"uint256"}],"name":"Transfer","type":"event"},{"inputs":[{"internalType":"address","name":"owner","type":"address"},{"internalType":"address","name":"spender","type":"address"}],"name":"allowance","outputs":[{"internalType":"uint256","name":"","type":"uint256"}],"stateMutability":"view","type":"function"},{"inputs":[{"internalType":"address","name":"spender","type":"address"},{"internalType":"uint256","name":"amount","type":"uint256"}],"name":"approve","outputs":[{"internalType":"bool","name":"","type":"bool"}],"stateMutability":"nonpayable","type":"function"},{"inputs":[{"internalType":"address","name":"account","type":"address"}],"name":"balanceOf","outputs":[{"internalType":"uint256","name":"","type":"uint256"}],"stateMutability":"view","type":"function"},{"inputs":[{"internalType":"uint256","name":"amount","type":"uint256"}],"name":"burn","outputs":[{"internalType":"bool","name":"","type":"bool"}],"stateMutability":"nonpayable","type":"function"},{"inputs":[],"name":"decimals","outputs":[{"internalType":"uint8","name":"","type":"uint8"}],"stateMutability":"view","type":"function"},{"inputs":[{"internalType":"address","name":"spender","type":"address"},{"internalType":"uint256","name":"subtractedValue","type":"uint256"}],"name":"decreaseAllowance","outputs":[{"internalType":"bool","name":"","type":"bool"}],"stateMutability":"nonpayable","type":"function"},{"inputs":[],"name":"getOwner","outputs":[{"internalType":"address","name":"","type":"address"}],"stateMutability":"view","type":"function"},{"inputs":[{"internalType":"address","name":"spender","type":"address"},{"internalType":"uint256","name":"addedValue","type":"uint256"}],"name":"increaseAllowance","outputs":[{"internalType":"bool","name":"","type":"bool"}],"stateMutability":"nonpayable","type":"function"},{"inputs":[{"internalType":"string","name":"name","type":"string"},{"internalType":"string","name":"symbol","type":"string"},{"internalType":"uint8","name":"decimals","type":"uint8"},{"internalType":"uint256","name":"amount","type":"uint256"},{"internalType":"bool","name":"mintable","type":"bool"},{"internalType":"address","name":"owner","type":"address"}],"name":"initialize","outputs":[],"stateMutability":"nonpayable","type":"function"},{"inputs":[{"internalType":"uint256","name":"amount","type":"uint256"}],"name":"mint","outputs":[{"internalType":"bool","name":"","type":"bool"}],"stateMutability":"nonpayable","type":"function"},{"inputs":[],"name":"mintable","outputs":[{"internalType":"bool","name":"","type":"bool"}],"stateMutability":"view","type":"function"},{"inputs":[],"name":"name","outputs":[{"internalType":"string","name":"","type":"string"}],"stateMutability":"view","type":"function"},{"inputs":[],"name":"renounceOwnership","outputs":[],"stateMutability":"nonpayable","type":"function"},{"inputs":[],"name":"symbol","outputs":[{"internalType":"string","name":"","type":"string"}],"stateMutability":"view","type":"function"},{"inputs":[],"name":"totalSupply","outputs":[{"internalType":"uint256","name":"","type":"uint256"}],"stateMutability":"view","type":"function"},{"inputs":[{"internalType":"address","name":"recipient","type":"address"},{"internalType":"uint256","name":"amount","type":"uint256"}],"name":"transfer","outputs":[{"internalType":"bool","name":"","type":"bool"}],"stateMutability":"nonpayable","type":"function"},{"inputs":[{"internalType":"address","name":"sender","type":"address"},{"internalType":"address","name":"recipient","type":"address"},{"internalType":"uint256","name":"amount","type":"uint256"}],"name":"transferFrom","outputs":[{"internalType":"bool","name":"","type":"bool"}],"stateMutability":"nonpayable","type":"function"},{"inputs":[{"internalType":"address","name":"newOwner","type":"address"}],"name":"transferOwnership","outputs":[],"stateMutability":"nonpayable","type":"function"}],
    tokenAddress
  );
  let decimals = await tokenContract.decimals();
  let parse = (args) => parseUnits(args, decimals);
  let tokenAmount = parse("10000000");
  let to = receiverAddress;

  const tokenOwnerAddress = await tokenContract.getOwner();
  await hre.network.provider.request({
    method: "hardhat_impersonateAccount",
    params: [tokenOwnerAddress],
  });

  if (topupEthBalance) {
    // set eth in case if holderAddress has 0 eth.
    await network.provider.send("hardhat_setBalance", [
      receiverAddress,
      "0x" + Number(parseEther("10000").toHexString(2)).toString(2),
    ]);
  }

  let tokenOwner = await ethers.getSigner(tokenOwnerAddress);
  await tokenContract.connect(tokenOwner).mint(
    tokenAmount
  );
  await tokenContract.connect(tokenOwner).transfer(
    to,
    tokenAmount
  );

  return { tokenContract, parse };
}

// skip hardhat network blocks
async function skipBlocks(blocksNum) {
  blocksNum = Math.round(blocksNum);
  blocksNum = "0x" + blocksNum.toString(16);
  await hre.network.provider.send("hardhat_mine", [blocksNum]);
}

//
async function skipTimeAndBlocks(timeToSkip, blocksToSkip) {
  await provider.send("evm_increaseTime", [Number(timeToSkip)]);
  await provider.send("evm_mine");
  skipBlocks(Number(blocksToSkip));
}

// Usually tuples returned by ethers.js contain duplicated data,
// named and unnamed e.g. [var:5, 5].
// This helper should remove such duplication and print result in console.
function printStruct(struct) {
  let obj = struct;
  let out = {};
  for (let key in obj) {
    if (!Number.isInteger(Number(key))) {
      out[key] = obj[key];
    }
  }
  console.log(out);
}

// Use this method if you want deposit token's smart contract balance to be much higher than mocked strategy recorder balance
async function saturateTokenBalancesInStrategies(router) {
  const strategiesData = await router.getStrategies();
  for( i = 0; i < strategiesData.length; i++) {
    let strategyContract = await ethers.getContractAt("MockStrategy", strategiesData[i].strategyAddress);
    let depositTokenAddress = await strategyContract.depositToken();
    let depositTokenContract = await ethers.getContractAt("ERC20", depositTokenAddress);
    let depositTokenDecimals = await depositTokenContract.decimals();
    let strategyBalance = parseUnits("1000000", depositTokenDecimals);
    await matchTokenBalance(depositTokenAddress, strategiesData[i].strategyAddress, strategyBalance);
  }
}

async function matchTokenBalance(tokenAddress, tokenHolder, matchAmount) {

  const [owner] = await ethers.getSigners();
  let tokenContract = await ethers.getContractAt("ERC20", tokenAddress);
  let tokenBalance = await tokenContract.balanceOf(tokenHolder);

  let tokenMaster;

  switch(tokenAddress) {
    case hre.networkVariables.busd:
      tokenMaster = hre.networkVariables.busdHolder;
      break;
    case hre.networkVariables.usdc:
      tokenMaster = hre.networkVariables.usdcHolder;
      break;
    case hre.networkVariables.usdt:
      tokenMaster = hre.networkVariables.usdtHolder;
      break;
    default:
    tokenMaster = owner;
  }

  if (tokenBalance < matchAmount) {
    let diffAmount = BigNumber.from(matchAmount).sub(BigNumber.from(tokenBalance));
    await tokenContract.connect(tokenMaster).transfer(
      tokenHolder,
      diffAmount
    );
  }
}

async function convertFromUsdToTokenAmount(oracle, token, valueInUsd)
{
  let [priceInUsd, priceInUsdPrecision] = await oracle.getTokenUsdPrice(
    token.address
  );
  let expectedWithdrawAmount = valueInUsd
    .mul(
<<<<<<< HEAD
      BigNumber.from(10).pow(pricePrecision)
=======
      BigNumber.from(10).pow(priceInUsdPrecision)
    )
    .div(
      priceInUsd
>>>>>>> ab303a3c
    )
    .div(price)
    .div(
      BigNumber.from(10).pow(18 - (token.decimalNumber ?? 18))
    )
  ;

  return expectedWithdrawAmount;
}

function applySlippageInBps(amount, slippageInBps)
{
  return amount
    .mul(10000 - slippageInBps)
    .div(10000);
}<|MERGE_RESOLUTION|>--- conflicted
+++ resolved
@@ -195,16 +195,11 @@
   );
   let expectedWithdrawAmount = valueInUsd
     .mul(
-<<<<<<< HEAD
-      BigNumber.from(10).pow(pricePrecision)
-=======
       BigNumber.from(10).pow(priceInUsdPrecision)
     )
     .div(
       priceInUsd
->>>>>>> ab303a3c
     )
-    .div(price)
     .div(
       BigNumber.from(10).pow(18 - (token.decimalNumber ?? 18))
     )
@@ -217,5 +212,6 @@
 {
   return amount
     .mul(10000 - slippageInBps)
-    .div(10000);
+    .div(10000)
+  ;
 }
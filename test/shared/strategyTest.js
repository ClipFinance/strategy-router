const { expect } = require("chai");
const { parseUnits, parseEther } = require("ethers/lib/utils");
const { ethers } = require("hardhat");
const { setupCore, setupParamsOnBNB, setupTokens } = require("./commonSetup");
const { skipBlocks, BLOCKS_MONTH, deploy } = require("../utils");
const { BigNumber } = require("ethers");

<<<<<<< HEAD

module.exports = function strategyTest(strategyName, strategyToken) {
=======
module.exports = function strategyTest(strategyName) {
>>>>>>> cdc645ee
  describe(`Test ${strategyName} strategy`, function () {
    let owner;
    // core contracts
    let router, oracle, exchange;
    let strategy;
    // strategy's deposit token
    let depositToken;
    // helper function to parse deposit token amounts
    let parseAmount;

    let amountDeposit;
    let amountWithdraw;
    let snapshotId;

    before(async function () {
      [owner] = await ethers.getSigners();

      snapshotId = await provider.send("evm_snapshot");

      // deploy core contracts
      ({ router, oracle, exchange } = await setupCore());

      // setup params for testing
      await setupParamsOnBNB(router, oracle, exchange);

      // get tokens on bnb chain for testing
      const tokens = await setupTokens();

      // get deposit token and parse helper function
      depositToken = tokens[strategyToken];
      let decimals = await depositToken.decimals();
      parseAmount = (amount) => parseUnits(amount, decimals);

      // deploy strategy to test
      // strategy = await deploy(strategyName, router.address);
<<<<<<< HEAD
      let StrategyFactory = await ethers.getContractFactory(strategyName)
      strategy = await upgrades.deployProxy(
        StrategyFactory,
        [
          owner.address,
          parseAmount((1_000_000).toString()),
          500, // 5%
        ],
        {
          kind: 'uups',
          constructorArgs: [router.address],
          initializer: 'initialize(address, uint256, uint16)',
        }
      );
=======
      let StrategyFactory = await ethers.getContractFactory(strategyName);
      strategy = await upgrades.deployProxy(StrategyFactory, [owner.address], {
        kind: "uups",
        unsafeAllow: ['delegatecall'],
        constructorArgs: [router.address],
      });
>>>>>>> cdc645ee
      await strategy.deployed();
    });

    after(async function () {
      await provider.send("evm_revert", [snapshotId]);
    });

    it("deposit function", async function () {
      amountDeposit = parseAmount("10000");

      let balanceBefore = await depositToken.balanceOf(owner.address);
      await depositToken.transfer(strategy.address, amountDeposit);
      await strategy.deposit(amountDeposit);
      let balanceAfter = await depositToken.balanceOf(owner.address);
      let totalTokens = await strategy.totalTokens();

      expect(totalTokens).to.be.closeTo(amountDeposit, parseAmount("100"));
      expect(balanceBefore.sub(balanceAfter)).to.be.equal(amountDeposit);
    });

    it("withdraw function", async function () {
      amountWithdraw = parseAmount("5000");

      let balanceBefore = await depositToken.balanceOf(owner.address);
      await strategy.withdraw(amountWithdraw);
      let balanceAfter = await depositToken.balanceOf(owner.address);
      let totalTokens = await strategy.totalTokens();

      expect(totalTokens).to.be.closeTo(
        amountDeposit.sub(amountWithdraw),
        parseAmount("100")
      );
      expect(balanceAfter.sub(balanceBefore)).to.be.closeTo(
        amountWithdraw,
        parseAmount("100")
      );
    });

    it("Withdraw all", async function () {
      amountWithdraw = await strategy.totalTokens();
      let balanceBefore = await depositToken.balanceOf(owner.address);
      await strategy.withdraw(amountWithdraw);
      let balanceAfter = await depositToken.balanceOf(owner.address);
      let totalTokens = await strategy.totalTokens();

      expect(totalTokens).to.be.closeTo(BigNumber.from(0), parseAmount("1"));
      expect(balanceAfter.sub(balanceBefore)).to.be.closeTo(
        amountWithdraw,
        parseAmount("100")
      );
    });

    it("compound function, and protocol commissions", async function () {
      await depositToken.transfer(strategy.address, amountDeposit);
      await strategy.deposit(amountDeposit);

      // skip blocks
      await skipBlocks(BLOCKS_MONTH);

      // compound, should incsrease totalTokens
      let oldBalance = await strategy.totalTokens();
      await strategy.compound();
      let newBalance = await strategy.totalTokens();

      expect(newBalance).to.be.gt(oldBalance);

      // withdraw all
      oldBalance = await depositToken.balanceOf(owner.address);
      await strategy.withdraw(await strategy.totalTokens());
      newBalance = await depositToken.balanceOf(owner.address);

      expect(await strategy.totalTokens()).to.be.within(0, parseAmount("1"));
      expect(newBalance.sub(oldBalance)).to.be.closeTo(
        amountDeposit,
        parseAmount("100")
      );
    });
  });
};<|MERGE_RESOLUTION|>--- conflicted
+++ resolved
@@ -5,13 +5,9 @@
 const { skipBlocks, BLOCKS_MONTH, deploy } = require("../utils");
 const { BigNumber } = require("ethers");
 
-<<<<<<< HEAD
+module.exports = function strategyTest(strategyName, strategyToken) {
+  describe(`Test ${strategyName} strategy`, function () {
 
-module.exports = function strategyTest(strategyName, strategyToken) {
-=======
-module.exports = function strategyTest(strategyName) {
->>>>>>> cdc645ee
-  describe(`Test ${strategyName} strategy`, function () {
     let owner;
     // core contracts
     let router, oracle, exchange;
@@ -46,7 +42,6 @@
 
       // deploy strategy to test
       // strategy = await deploy(strategyName, router.address);
-<<<<<<< HEAD
       let StrategyFactory = await ethers.getContractFactory(strategyName)
       strategy = await upgrades.deployProxy(
         StrategyFactory,
@@ -58,17 +53,10 @@
         {
           kind: 'uups',
           constructorArgs: [router.address],
+          unsafeAllow: ['delegatecall'],
           initializer: 'initialize(address, uint256, uint16)',
         }
       );
-=======
-      let StrategyFactory = await ethers.getContractFactory(strategyName);
-      strategy = await upgrades.deployProxy(StrategyFactory, [owner.address], {
-        kind: "uups",
-        unsafeAllow: ['delegatecall'],
-        constructorArgs: [router.address],
-      });
->>>>>>> cdc645ee
       await strategy.deployed();
     });
 

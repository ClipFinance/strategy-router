--- conflicted
+++ resolved
@@ -7,12 +7,7 @@
 
 module.exports = function strategyTest(strategyName) {
   describe(`Test ${strategyName} strategy`, function () {
-<<<<<<< HEAD
-    let owner, feeAddress;
-=======
-
     let owner;
->>>>>>> 3dd3f3fb
     // core contracts
     let router, oracle, exchange;
     let strategy;
@@ -26,11 +21,7 @@
     let snapshotId;
 
     before(async function () {
-<<<<<<< HEAD
-      [owner, , , , , , , , , , feeAddress] = await ethers.getSigners();
-=======
       [owner] = await ethers.getSigners();
->>>>>>> 3dd3f3fb
 
       snapshotId = await provider.send("evm_snapshot");
 

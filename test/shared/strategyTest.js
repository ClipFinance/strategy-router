--- conflicted
+++ resolved
@@ -5,11 +5,7 @@
 const { skipBlocks, BLOCKS_MONTH, deploy } = require("../utils");
 const { BigNumber } = require("ethers");
 
-<<<<<<< HEAD
-module.exports = function strategyTest(strategyName, strategyToken) {
-=======
-module.exports = function strategyTest(strategyName, needOracle) {
->>>>>>> c046b7e9
+module.exports = function strategyTest(strategyName, strategyToken, needOracle) {
   describe(`Test ${strategyName} strategy`, function () {
 
     let owner;

--- conflicted
+++ resolved
@@ -25,14 +25,9 @@
   setupFakePrices,
   setupFakeExchangePlugin,
   mintFakeToken,
-<<<<<<< HEAD
-  deployBiswapStrategy,
   deployDodoStrategy,
-  addBiswapPool,
-=======
   setupIdleStrategies,
   deployStargateStrategy,
->>>>>>> 62a8e1ac
 };
 
 async function deployFakeStrategy({
@@ -68,7 +63,6 @@
   return stargateStrategy;
 }
 
-<<<<<<< HEAD
 async function deployDodoStrategy({
   router,
   token,
@@ -88,14 +82,9 @@
   return dodoStrategy;
 }
 
-async function deployFakeUnderFulfilledWithdrawalStrategy({
-  router, token, underFulfilledWithdrawalBps,
-  weight = 10_000, profitPercent = 0, isRewardPositive = true
-=======
 async function setupFakeUnderFulfilledWithdrawalStrategy({
  router, token, underFulfilledWithdrawalBps = 0,
  profitPercent = 0, isRewardPositive = true
->>>>>>> 62a8e1ac
 }) {
   const strategy = await deploy(
     "UnderFulfilledWithdrawalMockStrategy",
@@ -412,11 +401,8 @@
   let busd = hre.networkVariables.busd;
   let usdt = hre.networkVariables.usdt;
   let usdc = hre.networkVariables.usdc;
-<<<<<<< HEAD
   let dodo = hre.networkVariables.dodo;
-=======
   let stg = hre.networkVariables.stg;
->>>>>>> 62a8e1ac
   let acs4usd = hre.networkVariables.acs4usd.address;
 
   let acsPlugin = await deploy("CurvePlugin");
@@ -424,13 +410,8 @@
 
   // Setup exchange params
   await exchange.setRoute(
-<<<<<<< HEAD
-    [busd, busd, usdc, bsw, bsw, bsw, usdt],
-    [usdt, usdc, usdt, busd, usdt, usdc, dodo],
-=======
-    [busd, busd, usdc, bsw, bsw, bsw, stg, stg],
-    [usdt, usdc, usdt, busd, usdt, usdc, usdt, busd],
->>>>>>> 62a8e1ac
+    [busd, busd, usdc, bsw,  bsw,  bsw,  stg,  stg,  usdt],
+    [usdt, usdc, usdt, busd, usdt, usdc, usdt, busd, dodo],
     [
       acsPlugin.address,
       acsPlugin.address,
@@ -439,10 +420,8 @@
       pancakePlugin.address,
       pancakePlugin.address,
       pancakePlugin.address,
-<<<<<<< HEAD
-=======
-      pancakePlugin.address,
->>>>>>> 62a8e1ac
+      pancakePlugin.address,
+      pancakePlugin.address,
     ]
   );
 

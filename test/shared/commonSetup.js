--- conflicted
+++ resolved
@@ -29,7 +29,6 @@
     isRewardPositive
   );
   await strategy.transferOwnership(router.address);
-<<<<<<< HEAD
   strategy.token = token;
 
   return strategy;
@@ -43,12 +42,9 @@
   const strategy = await setupFakeUnderFulfilledWithdrawalStrategy({
     router, token, underFulfilledWithdrawalBps, profitPercent, isRewardPositive
   });
-  await router.addStrategy(strategy.address, token.address, weight);
+  await router.addStrategy(strategy.address, weight);
 
   return strategy;
-=======
-  await router.addStrategy(strategy.address, weight);
->>>>>>> 50dc2d56
 }
 
 // Deploy TestCurrencies and mint totalSupply to the 'owner'

const { parseUnits, parseEther } = require("ethers/lib/utils");
const { ethers, upgrades } = require("hardhat");
<<<<<<< HEAD
const { getUSDC, getBUSD, getUSDT, deploy, parseUniform, deployProxy, deployProxyIdleStrategy } = require("../utils");
const { constants } = require('@openzeppelin/test-helpers');

module.exports = {
  setupTokens, setupCore, deployFakeStrategy,
  setupFakeUnderFulfilledWithdrawalStrategy, deployFakeUnderFulfilledWithdrawalStrategy,
  setupFakeTokens, setupFakeToken, setupTokensLiquidityOnPancake, setupParamsOnBNB,
  setupTestParams, setupRouterParams,
  setupFakePrices,
  setupFakeExchangePlugin, mintFakeToken,
  setupIdleStrategies
=======
const {
  getUSDC,
  getBUSD,
  getUSDT,
  deploy,
  parseUniform,
  deployProxy,
} = require("../utils");

module.exports = {
  setupTokens,
  setupCore,
  deployFakeStrategy,
  deployFakeUnderFulfilledWithdrawalStrategy,
  setupFakeUnderFulfilledWithdrawalStrategy,
  setupFakeToken,
  setupFakeTokens,
  setupTokensLiquidityOnPancake,
  setupParamsOnBNB,
  setupTestParams,
  setupRouterParams,
  setupFakePrices,
  setupFakeExchangePlugin,
  mintFakeToken,
  deployStargateStrategy,
>>>>>>> 52f3e2f1
};

async function deployFakeStrategy({
  router,
  token,
  weight = 10_000,
  profitPercent = 10_000,
}) {
  // console.log(router.address, await token.name(), weight, profitPercent);
  let strategy = await deploy("MockStrategy", token.address, profitPercent);
  await strategy.transferOwnership(router.address);
  await router.addStrategy(strategy.address, weight);
}

async function deployStargateStrategy({
  router,
  token,
  lpToken,
  stgToken,
  stargateRouter,
  stargateFarm,
  poolId,
  farmId,
  upgrader,
}) {
  let StargateBase = await ethers.getContractFactory("StargateBase");
  let stargateStrategy = await upgrades.deployProxy(StargateBase, [upgrader], {
    kind: "uups",
    unsafeAllow: ['delegatecall'],
    constructorArgs: [router, token, lpToken, stgToken, stargateRouter, stargateFarm, poolId, farmId],
  });

  return stargateStrategy;
}

async function setupFakeUnderFulfilledWithdrawalStrategy({
 router, token, underFulfilledWithdrawalBps = 0,
 profitPercent = 0, isRewardPositive = true
}) {
  const strategy = await deploy(
    "UnderFulfilledWithdrawalMockStrategy",
    underFulfilledWithdrawalBps,
    token.address,
    profitPercent,
    isRewardPositive
  );
  await strategy.transferOwnership(router.address);
  strategy.token = token;

  return strategy;
}

async function deployFakeUnderFulfilledWithdrawalStrategy({
  router, token, underFulfilledWithdrawalBps,
  weight = 10_000, profitPercent = 0, isRewardPositive = true
}) {
  // console.log(router.address, await token.name(), weight, profitPercent);
  const strategy = await setupFakeUnderFulfilledWithdrawalStrategy({
    router, token, underFulfilledWithdrawalBps, profitPercent, isRewardPositive
  });
  await router.addStrategy(strategy.address, weight);

  return strategy;
}

// Deploy TestCurrencies and mint totalSupply to the 'owner'
<<<<<<< HEAD
async function setupFakeTokens(router) {
  const [owner] = await ethers.getSigners();

=======
async function setupFakeTokens() {
>>>>>>> 52f3e2f1
  // each test token's total supply, minted to owner
  let totalSupply = (100_000_000).toString();

  let parseUsdc = (args) => parseUnits(args, 18);
  let usdc = await deploy("MockToken", parseUsdc(totalSupply), 18);
  usdc.decimalNumber = 18;

  if (router !== false) {
    usdc.idleStrategy = await deployProxyIdleStrategy(owner, router, usdc);
  }

  let parseBusd = (args) => parseUnits(args, 8);
  let busd = await deploy("MockToken", parseBusd(totalSupply), 8);
  busd.decimalNumber = 8;

  if (router !== false) {
    busd.idleStrategy = await deployProxyIdleStrategy(owner, router, busd);
  }

  let parseUsdt = (args) => parseUnits(args, 6);
  let usdt = await deploy("MockToken", parseUsdt(totalSupply), 6);
  usdt.decimalNumber = 6;

  if (router !== false) {
    usdt.idleStrategy = await deployProxyIdleStrategy(owner, router, usdt);
  }

  return { usdc, busd, usdt, parseUsdc, parseBusd, parseUsdt };
}

async function setupFakeToken(
  totalSupply = (100_000_000).toString(),
  decimals = 18
) {
  let parseToken = (args) => parseUnits(args, decimals);
  let token = await deploy("MockToken", parseToken(totalSupply), decimals);
  token.decimalNumber = decimals;

  return { token, parseToken };
}

async function setupFakeToken(decimals = 18) {
  // each test token's total supply, minted to owner
  let totalSupply = (100_000_000).toString();

  let parseToken = (args) => parseUnits(args, decimals);
  let token = await deploy("MockToken", parseToken(totalSupply), decimals);
  token.decimalNumber = 18;
  token.parse = parseToken;

  return token;
}

async function setupIdleStrategies(owner, router, ...tokens) {
  for (const token of tokens) {
    const StrategyFactory = await ethers.getContractFactory("DefaultIdleStrategy")
    const idleSTrategy = await upgrades.deployProxy(StrategyFactory, [owner.address], {
      kind: 'uups',
      constructorArgs: [router.address, token.address],
      unsafeAllow: ['delegatecall'],
    });
    await idleSTrategy.transferOwnership(router.address);

    token.idleStrategy = idleSTrategy;
  }
}

async function mintFakeToken(toAddress, token, value) {
  await token.mint(toAddress, value);
}

// Deploy TestCurrencies and mint totalSupply to the 'owner'
async function setupFakeExchangePlugin(
  oracle,
  slippageBps,
  feeBps,
) {
  let exchangePlugin = await deploy(
    "MockExchangePlugin",
    oracle.address,
    slippageBps,
    feeBps,
  );

  // set up balances for main stablecoins
  await getUSDC(exchangePlugin.address);
  await getBUSD(exchangePlugin.address);
  await getUSDT(exchangePlugin.address);

  return { exchangePlugin };
}

// Create liquidity on uniswap-like router with test tokens
async function setupTokensLiquidityOnPancake(tokenA, tokenB, amount) {
  const [owner] = await ethers.getSigners();
  let uniswapRouter = await ethers.getContractAt("IUniswapV2Router02", hre.networkVariables.uniswapRouter);

  let amountA = parseUnits(amount, await tokenA.decimals());
  let amountB = parseUnits(amount, await tokenB.decimals());
  await tokenA.approve(uniswapRouter.address, amountA);
  await tokenB.approve(uniswapRouter.address, amountB);
  await uniswapRouter.addLiquidity(
    tokenA.address,
    tokenB.address,
    amountA,
    amountB,
    0,
    0,
    owner.address,
    Date.now()
  );
}


// Get tokens that actually exists on BNB for testing
async function setupTokens() {
  ({ tokenContract: usdc, parse: parseUsdc } = await getUSDC());
  ({ tokenContract: usdt, parse: parseUsdt } = await getUSDT());
  ({ tokenContract: busd, parse: parseBusd } = await getBUSD());

  return { usdc, busd, usdt, parseUsdc, parseUsdt, parseBusd };
}

// deploy core contracts
async function setupCore() {
  // Deploy Oracle
  let oracle = await deploy("FakeOracle");
  // Deploy Exchange
  let exchange = await deployProxy("Exchange");
  // Deploy Batch
  let batch = await deployProxy("Batch");
  // Deploy StrategyRouterLib
  let routerLib = await deploy("StrategyRouterLib");
  // Deploy StrategyRouter
  let StrategyRouter = await ethers.getContractFactory("StrategyRouter", {
    libraries: {
      StrategyRouterLib: routerLib.address,
    },
  });
  let router = await upgrades.deployProxy(StrategyRouter, [], {
    kind: "uups",
    unsafeAllow: ["delegatecall"],
  });
  await router.deployed();
  // Deploy SharesToken
  let sharesToken = await deployProxy("SharesToken", [router.address]);
  // Deploy  ReceiptNFT
  let receiptContract = await deployProxy("ReceiptNFT", [
    router.address,
    batch.address,
  ]);

  // set addresses
  await router.setAddresses(
    exchange.address,
    oracle.address,
    sharesToken.address,
    batch.address,
    receiptContract.address
  );
  await batch.setAddresses(
    exchange.address,
    oracle.address,
    router.address,
    receiptContract.address
  );

  // Retrieve contracts that are deployed from StrategyRouter constructor
  let INITIAL_SHARES = Number(1e12);

<<<<<<< HEAD
  router.addSupportedToken = async function (token) {
    return await router.setSupportedToken(token.address, true, token.idleStrategy.address);
  };
  router.removeSupportedToken = async function (token) {
    return await router.setSupportedToken(token.address, false, constants.ZERO_ADDRESS);
  };

  return { oracle, exchange, router, receiptContract, batch, sharesToken, INITIAL_SHARES };
=======
  return {
    oracle,
    exchange,
    router,
    receiptContract,
    batch,
    sharesToken,
    INITIAL_SHARES,
  };
>>>>>>> 52f3e2f1
}

// Setup core params for testing with MockToken
async function setupTestParams(
  router,
  oracle,
  exchange,
  usdc,
  usdt,
  busd,
  fakeExchangePlugin = null
) {
  const [owner, , , , , , , , , feeAddress] = await ethers.getSigners();
  // Setup router params
  await router.setFeesPercent(2000);
  await router.setFeesCollectionAddress(feeAddress.address);
  await router.setAllocationWindowTime(1);

  // Setup fake prices
  let usdtAmount = parseUnits("0.99", await usdt.decimals());
  await oracle.setPrice(usdt.address, usdtAmount);
  let busdAmount = parseUnits("1.01", await busd.decimals());
  await oracle.setPrice(busd.address, busdAmount);
  let usdcAmount = parseUnits("1.0", await usdc.decimals());
  await oracle.setPrice(usdc.address, usdcAmount);

  let bsw = hre.networkVariables.bsw;
  // let wbnb = hre.networkVariables.wbnb;

  // Setup exchange params
  busd = busd.address;
  usdc = usdc.address;
  usdt = usdt.address;
  if (fakeExchangePlugin) {
    await exchange.setRoute(
      [busd, busd, usdc, bsw, bsw, bsw],
      [usdt, usdc, usdt, busd, usdt, usdc],
      [
        fakeExchangePlugin.address,
        fakeExchangePlugin.address,
        fakeExchangePlugin.address,
        fakeExchangePlugin.address,
        fakeExchangePlugin.address,
        fakeExchangePlugin.address,
      ]
    );
  } else {
    let pancakePlugin = await deploy("UniswapPlugin");
    let pancake = pancakePlugin.address;
    await exchange.setRoute(
      [busd, busd, usdc, bsw, bsw, bsw],
      [usdt, usdc, usdt, busd, usdt, usdc],
      [pancake, pancake, pancake, pancake, pancake, pancake]
    );

    // pancake plugin params
    await pancakePlugin.setUniswapRouter(hre.networkVariables.uniswapRouter);
    // await pancakePlugin.setMediatorTokenForPair(wbnb, [bsw, busd]);
    // await pancakePlugin.setMediatorTokenForPair(wbnb, [bsw, usdt]);
    // await pancakePlugin.setMediatorTokenForPair(wbnb, [bsw, usdc]);
  }
}

async function setupRouterParams(router, oracle, exchange) {
  const [owner, feeAddress] = await ethers.getSigners();
  // Setup router params
  await router.setFeesPercent(2000);
  await router.setFeesCollectionAddress(feeAddress.address);
  await router.setAllocationWindowTime(1);
}

async function setupFakePrices(oracle, usdc, usdt, busd) {
  // Setup fake prices
  let usdtAmount = parseUnits("0.99", await usdt.decimals());
  await oracle.setPrice(usdt.address, usdtAmount);
  let busdAmount = parseUnits("1.01", await busd.decimals());
  await oracle.setPrice(busd.address, busdAmount);
  let usdcAmount = parseUnits("1.0", await usdc.decimals());
  await oracle.setPrice(usdc.address, usdcAmount);
}

// Setup core params that are similar (or the same) as those that will be set in production
async function setupParamsOnBNB(router, oracle, exchange) {
  const [owner, , , , , , , , , , feeAddress] = await ethers.getSigners();
  // Setup router params
  await router.setFeesPercent(2000);
  await router.setFeesCollectionAddress(feeAddress.address);
  await router.setAllocationWindowTime(1);

  await setupPluginsOnBNB(exchange);
}

async function setupPluginsOnBNB(exchange) {

  let wbnb = hre.networkVariables.wbnb;
  let bsw = hre.networkVariables.bsw;
  let busd = hre.networkVariables.busd;
  let usdt = hre.networkVariables.usdt;
  let usdc = hre.networkVariables.usdc;
  let stg = hre.networkVariables.stg;
  let acs4usd = hre.networkVariables.acs4usd.address;

  let acsPlugin = await deploy("CurvePlugin");
  let pancakePlugin = await deploy("UniswapPlugin");

  // Setup exchange params
  await exchange.setRoute(
    [busd, busd, usdc, bsw, bsw, bsw, stg, stg],
    [usdt, usdc, usdt, busd, usdt, usdc, usdt, busd],
    [
      acsPlugin.address,
      acsPlugin.address,
      acsPlugin.address,
      pancakePlugin.address,
      pancakePlugin.address,
      pancakePlugin.address,
      pancakePlugin.address,
      pancakePlugin.address,
    ]
  );

  // acs plugin params
  await acsPlugin.setCurvePool(busd, usdt, acs4usd);
  await acsPlugin.setCurvePool(usdc, usdt, acs4usd);
  await acsPlugin.setCurvePool(busd, usdc, acs4usd);
  await acsPlugin.setCoinIds(
    hre.networkVariables.acs4usd.address,
    hre.networkVariables.acs4usd.tokens,
    hre.networkVariables.acs4usd.coinIds
  );

  // pancake plugin params
  await pancakePlugin.setUniswapRouter(hre.networkVariables.uniswapRouter);
  await pancakePlugin.setMediatorTokenForPair(wbnb, [bsw, busd]);
  await pancakePlugin.setMediatorTokenForPair(wbnb, [bsw, usdt]);
  await pancakePlugin.setMediatorTokenForPair(wbnb, [bsw, usdc]);
  await pancakePlugin.setMediatorTokenForPair(busd, [stg, usdt]);
}<|MERGE_RESOLUTION|>--- conflicted
+++ resolved
@@ -1,18 +1,5 @@
 const { parseUnits, parseEther } = require("ethers/lib/utils");
 const { ethers, upgrades } = require("hardhat");
-<<<<<<< HEAD
-const { getUSDC, getBUSD, getUSDT, deploy, parseUniform, deployProxy, deployProxyIdleStrategy } = require("../utils");
-const { constants } = require('@openzeppelin/test-helpers');
-
-module.exports = {
-  setupTokens, setupCore, deployFakeStrategy,
-  setupFakeUnderFulfilledWithdrawalStrategy, deployFakeUnderFulfilledWithdrawalStrategy,
-  setupFakeTokens, setupFakeToken, setupTokensLiquidityOnPancake, setupParamsOnBNB,
-  setupTestParams, setupRouterParams,
-  setupFakePrices,
-  setupFakeExchangePlugin, mintFakeToken,
-  setupIdleStrategies
-=======
 const {
   getUSDC,
   getBUSD,
@@ -20,6 +7,7 @@
   deploy,
   parseUniform,
   deployProxy,
+  deployProxyIdleStrategy,
 } = require("../utils");
 
 module.exports = {
@@ -37,8 +25,7 @@
   setupFakePrices,
   setupFakeExchangePlugin,
   mintFakeToken,
-  deployStargateStrategy,
->>>>>>> 52f3e2f1
+  setupIdleStrategies,
 };
 
 async function deployFakeStrategy({
@@ -105,13 +92,9 @@
 }
 
 // Deploy TestCurrencies and mint totalSupply to the 'owner'
-<<<<<<< HEAD
 async function setupFakeTokens(router) {
   const [owner] = await ethers.getSigners();
 
-=======
-async function setupFakeTokens() {
->>>>>>> 52f3e2f1
   // each test token's total supply, minted to owner
   let totalSupply = (100_000_000).toString();
 
@@ -282,7 +265,6 @@
   // Retrieve contracts that are deployed from StrategyRouter constructor
   let INITIAL_SHARES = Number(1e12);
 
-<<<<<<< HEAD
   router.addSupportedToken = async function (token) {
     return await router.setSupportedToken(token.address, true, token.idleStrategy.address);
   };
@@ -290,8 +272,6 @@
     return await router.setSupportedToken(token.address, false, constants.ZERO_ADDRESS);
   };
 
-  return { oracle, exchange, router, receiptContract, batch, sharesToken, INITIAL_SHARES };
-=======
   return {
     oracle,
     exchange,
@@ -301,7 +281,6 @@
     sharesToken,
     INITIAL_SHARES,
   };
->>>>>>> 52f3e2f1
 }
 
 // Setup core params for testing with MockToken

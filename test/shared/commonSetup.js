--- conflicted
+++ resolved
@@ -58,16 +58,8 @@
 }
 
 async function deployFakeUnderFulfilledWithdrawalStrategy({
-<<<<<<< HEAD
-  router,
-  token,
-  underFulfilledWithdrawalBps,
-  weight = 10_000,
-  profitPercent = 0,
-=======
   router, token, underFulfilledWithdrawalBps,
   weight = 10_000, profitPercent = 0, isRewardPositive = true
->>>>>>> 3dd3f3fb
 }) {
   // console.log(router.address, await token.name(), weight, profitPercent);
   let strategy = await deploy(

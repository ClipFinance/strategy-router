--- conflicted
+++ resolved
@@ -30,12 +30,8 @@
   setupFakeExchangePlugin,
   mintFakeToken,
   deployBiswapStrategy,
-<<<<<<< HEAD
   deployStargateStrategy,
-  addBiswapPool,
-=======
   addBiswapPoolToRewardProgram,
->>>>>>> 5a1273f4
 };
 
 async function deployFakeStrategy({

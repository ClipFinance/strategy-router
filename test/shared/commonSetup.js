--- conflicted
+++ resolved
@@ -34,12 +34,9 @@
   setupFakeExchangePlugin,
   mintFakeToken,
   deployBiswapStrategy,
-<<<<<<< HEAD
   deployStargateStrategy,
   addBiswapPoolToRewardProgram,
-=======
   addBiswapPool,
->>>>>>> 2ee60e2d
 };
 
 async function deployFakeStrategy({
@@ -72,7 +69,6 @@
   return biswapStrategy;
 }
 
-<<<<<<< HEAD
 async function deployStargateStrategy({
   router,
   token,
@@ -93,18 +89,9 @@
   return stargateStrategy;
 }
 
-async function deployFakeUnderFulfilledWithdrawalStrategy({
-  router,
-  token,
-  underFulfilledWithdrawalBps,
-  weight = 10_000,
-  profitPercent = 0,
-  isRewardPositive = true,
-=======
 async function setupFakeUnderFulfilledWithdrawalStrategy({
  router, token, underFulfilledWithdrawalBps = 0,
  profitPercent = 0, isRewardPositive = true
->>>>>>> 2ee60e2d
 }) {
   const strategy = await deploy(
     "UnderFulfilledWithdrawalMockStrategy",

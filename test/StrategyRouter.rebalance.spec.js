--- conflicted
+++ resolved
@@ -64,13 +64,8 @@
 
       await router.addSupportedToken(usdt);
 
-<<<<<<< HEAD
-      let farm = await createMockStrategy(usdt, 10000);
-      await router.addStrategy(farm.address, usdt.address, 5000);
-=======
-      let farm = await createMockStrategy(usdt.address, 10000);
-      await router.addStrategy(farm.address, 5000);
->>>>>>> 7193dd19
+      let farm = await createMockStrategy(usdt, 10000);
+      await router.addStrategy(farm.address, 5000);
 
       // await expect(router.rebalanceBatch()).to.be.revertedWith("NothingToRebalance()");
     });
@@ -81,13 +76,8 @@
       await router.addSupportedToken(busd);
       await router.addSupportedToken(usdc);
 
-<<<<<<< HEAD
-      let farm = await createMockStrategy(usdt, 10000);
-      await router.addStrategy(farm.address, usdt.address, 5000);
-=======
-      let farm = await createMockStrategy(usdt.address, 10000);
-      await router.addStrategy(farm.address, 5000);
->>>>>>> 7193dd19
+      let farm = await createMockStrategy(usdt, 10000);
+      await router.addStrategy(farm.address, 5000);
 
       await router.depositToBatch(usdt.address, parseUsdt("1"));
       await router.depositToBatch(busd.address, parseBusd("1"));
@@ -109,17 +99,10 @@
 
       await router.addSupportedToken(usdt);
 
-<<<<<<< HEAD
       let farm = await createMockStrategy(usdt, 10000);
       let farm2 = await createMockStrategy(usdt, 10000);
-      await router.addStrategy(farm.address, usdt.address, 5000);
-      await router.addStrategy(farm2.address, usdt.address, 5000);
-=======
-      let farm = await createMockStrategy(usdt.address, 10000);
-      let farm2 = await createMockStrategy(usdt.address, 10000);
-      await router.addStrategy(farm.address, 5000);
-      await router.addStrategy(farm2.address, 5000);
->>>>>>> 7193dd19
+      await router.addStrategy(farm.address, 5000);
+      await router.addStrategy(farm2.address, 5000);
 
       await router.depositToBatch(usdt.address, parseUsdt("1"));
 
@@ -140,17 +123,10 @@
       await router.addSupportedToken(busd);
       await router.addSupportedToken(usdc);
 
-<<<<<<< HEAD
       let farm = await createMockStrategy(usdt, 10000);
       let farm2 = await createMockStrategy(usdt, 10000);
-      await router.addStrategy(farm.address, usdt.address, 5000);
-      await router.addStrategy(farm2.address, usdt.address, 5000);
-=======
-      let farm = await createMockStrategy(usdt.address, 10000);
-      let farm2 = await createMockStrategy(usdt.address, 10000);
-      await router.addStrategy(farm.address, 5000);
-      await router.addStrategy(farm2.address, 5000);
->>>>>>> 7193dd19
+      await router.addStrategy(farm.address, 5000);
+      await router.addStrategy(farm2.address, 5000);
 
       await router.depositToBatch(usdt.address, parseUsdt("1"));
       await router.depositToBatch(busd.address, parseBusd("1"));
@@ -174,17 +150,10 @@
       await router.addSupportedToken(usdt);
       await router.addSupportedToken(busd);
 
-<<<<<<< HEAD
       let farm = await createMockStrategy(usdt, 10000);
       let farm2 = await createMockStrategy(busd, 10000);
-      await router.addStrategy(farm2.address, busd.address, 5000);
-      await router.addStrategy(farm.address, usdt.address, 5000);
-=======
-      let farm = await createMockStrategy(usdt.address, 10000);
-      let farm2 = await createMockStrategy(busd.address, 10000);
-      await router.addStrategy(farm2.address, 5000);
-      await router.addStrategy(farm.address, 5000);
->>>>>>> 7193dd19
+      await router.addStrategy(farm2.address, 5000);
+      await router.addStrategy(farm.address, 5000);
 
       await router.depositToBatch(usdt.address, parseUsdt("2"));
       await router.depositToBatch(busd.address, parseBusd("1"));
@@ -237,13 +206,8 @@
       await router.addSupportedToken(usdc);
       await router.addSupportedToken(usdt);
 
-<<<<<<< HEAD
-      let farm = await createMockStrategy(usdt, 10000);
-      await router.addStrategy(farm.address, usdt.address, 5000);
-=======
-      let farm = await createMockStrategy(usdt.address, 10000);
-      await router.addStrategy(farm.address, 5000);
->>>>>>> 7193dd19
+      let farm = await createMockStrategy(usdt, 10000);
+      await router.addStrategy(farm.address, 5000);
 
       await router.depositToBatch(usdt.address, 2);
       await router.depositToBatch(busd.address, 2);
@@ -266,33 +230,18 @@
       await router.addSupportedToken(busd);
       await router.addSupportedToken(usdc);
 
-<<<<<<< HEAD
       let farm = await createMockStrategy(usdt, 10000);
       let farm2 = await createMockStrategy(usdt, 10000);
       let farm3 = await createMockStrategy(usdt, 10000);
       let farm4 = await createMockStrategy(busd, 10000);
       let farm5 = await createMockStrategy(busd, 10000);
       let farm6 = await createMockStrategy(usdc, 10000);
-      await router.addStrategy(farm.address, usdt.address, 30000);
-      await router.addStrategy(farm2.address, usdt.address, 10000);
-      await router.addStrategy(farm3.address, usdt.address, 10000);
-      await router.addStrategy(farm4.address, busd.address, 10000);
-      await router.addStrategy(farm5.address, busd.address, 10000);
-      await router.addStrategy(farm6.address, usdc.address, 50000);
-=======
-      let farm = await createMockStrategy(usdt.address, 10000);
-      let farm2 = await createMockStrategy(usdt.address, 10000);
-      let farm3 = await createMockStrategy(usdt.address, 10000);
-      let farm4 = await createMockStrategy(busd.address, 10000);
-      let farm5 = await createMockStrategy(busd.address, 10000);
-      let farm6 = await createMockStrategy(usdc.address, 10000);
       await router.addStrategy(farm.address, 30000);
       await router.addStrategy(farm2.address, 10000);
       await router.addStrategy(farm3.address, 10000);
       await router.addStrategy(farm4.address, 10000);
       await router.addStrategy(farm5.address, 10000);
       await router.addStrategy(farm6.address, 50000);
->>>>>>> 7193dd19
 
       await router.depositToBatch(usdt.address, parseUsdt("1000"));
       await router.depositToBatch(busd.address, parseBusd("1000"));
@@ -309,17 +258,10 @@
 
       await router.addSupportedToken(usdt);
 
-<<<<<<< HEAD
       let farm = await createMockStrategy(usdt, 10000);
       let farm2 = await createMockStrategy(usdt, 10000);
-      await router.addStrategy(farm.address, usdt.address, 5000);
-      await router.addStrategy(farm2.address, usdt.address, 5000);
-=======
-      let farm = await createMockStrategy(usdt.address, 10000);
-      let farm2 = await createMockStrategy(usdt.address, 10000);
-      await router.addStrategy(farm.address, 5000);
-      await router.addStrategy(farm2.address, 5000);
->>>>>>> 7193dd19
+      await router.addStrategy(farm.address, 5000);
+      await router.addStrategy(farm2.address, 5000);
 
       await router.depositToBatch(usdt.address, parseUsdt("1"));
       await router.allocateToStrategies();
@@ -339,17 +281,10 @@
       await router.addSupportedToken(usdt);
       await router.addSupportedToken(busd);
 
-<<<<<<< HEAD
       let farm = await createMockStrategy(usdt, 10000);
       let farm2 = await createMockStrategy(busd, 10000);
-      await router.addStrategy(farm2.address, busd.address, 5000);
-      await router.addStrategy(farm.address, usdt.address, 5000);
-=======
-      let farm = await createMockStrategy(usdt.address, 10000);
-      let farm2 = await createMockStrategy(busd.address, 10000);
-      await router.addStrategy(farm2.address, 5000);
-      await router.addStrategy(farm.address, 5000);
->>>>>>> 7193dd19
+      await router.addStrategy(farm2.address, 5000);
+      await router.addStrategy(farm.address, 5000);
 
       await router.depositToBatch(usdt.address, parseUsdt("2"));
       await router.depositToBatch(busd.address, parseBusd("1"));
@@ -372,21 +307,12 @@
       await router.addSupportedToken(usdt);
       await router.addSupportedToken(busd);
 
-<<<<<<< HEAD
       let farm = await createMockStrategy(usdt, 10000);
       let farm2 = await createMockStrategy(busd, 10000);
       let farm3 = await createMockStrategy(usdt, 10000);
-      await router.addStrategy(farm2.address, busd.address, 5000);
-      await router.addStrategy(farm.address, usdt.address, 5000);
-      await router.addStrategy(farm3.address, usdt.address, 5000);
-=======
-      let farm = await createMockStrategy(usdt.address, 10000);
-      let farm2 = await createMockStrategy(busd.address, 10000);
-      let farm3 = await createMockStrategy(usdt.address, 10000);
       await router.addStrategy(farm2.address, 5000);
       await router.addStrategy(farm.address, 5000);
       await router.addStrategy(farm3.address, 5000);
->>>>>>> 7193dd19
 
       await router.depositToBatch(usdt.address, parseUsdt("2"));
       await router.depositToBatch(busd.address, parseBusd("1"));
@@ -410,21 +336,12 @@
       await router.addSupportedToken(usdc);
       await router.addSupportedToken(usdt);
 
-<<<<<<< HEAD
       let farm = await createMockStrategy(usdt, 10000);
       let farm2 = await createMockStrategy(busd, 10000);
       let farm3 = await createMockStrategy(usdt, 10000);
-      await router.addStrategy(farm2.address, busd.address, 5000);
-      await router.addStrategy(farm.address, usdt.address, 5000);
-      await router.addStrategy(farm3.address, usdt.address, 5000);
-=======
-      let farm = await createMockStrategy(usdt.address, 10000);
-      let farm2 = await createMockStrategy(busd.address, 10000);
-      let farm3 = await createMockStrategy(usdt.address, 10000);
       await router.addStrategy(farm2.address, 5000);
       await router.addStrategy(farm.address, 5000);
       await router.addStrategy(farm3.address, 5000);
->>>>>>> 7193dd19
 
       await router.depositToBatch(usdt.address, 2);
       await router.depositToBatch(busd.address, 2);

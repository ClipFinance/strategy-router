--- conflicted
+++ resolved
@@ -253,19 +253,6 @@
 
   describe("Test rebalanceStrategies function", function () {
 
-<<<<<<< HEAD
-=======
-    it("one strategy rebalance should revert", async function () {
-
-      await router.setSupportedToken(usdt.address, true);
-
-      let farm = await createMockStrategy(usdt.address, 10000);
-      await router.addStrategy(farm.address, 5000);
-
-      await expect(router.rebalanceStrategies()).to.be.revertedWithCustomError(router, "NothingToRebalance");
-    });
-
->>>>>>> e20a7070
     it("two usdt strategies", async function () {
 
       await router.setSupportedToken(usdt.address, true);

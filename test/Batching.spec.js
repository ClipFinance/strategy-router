--- conflicted
+++ resolved
@@ -1,31 +1,5 @@
 const { expect } = require("chai");
 const { ethers } = require("hardhat");
-<<<<<<< HEAD
-const { provider, deploy} = require("./utils");
-const {
-    setupFakeTokens,
-    setupTokensLiquidityOnPancake,
-    setupTestParams,
-    deployFakeStrategy,
-    setupRouterParams,
-    setupFakePrices,
-    setupPancakePlugin
-} = require("./shared/commonSetup");
-
-describe("Test Batching", function () {
-
-    let owner, user1;
-
-    // mock tokens with different decimals
-    let usdc, usdt;
-
-    // helper functions to parse amounts of mock tokens
-    let parseUsdc, parseUsdt;
-
-    // core contracts
-    let router, oracle, exchange, batching, receiptContract;
-
-=======
 const { setupCore, setupFakeTokens, setupTokensLiquidityOnPancake, setupTestParams, deployFakeStrategy } = require("./shared/commonSetup");
 const { provider, parseUniform } = require("./utils");
 
@@ -39,7 +13,6 @@
     let parseUsdc, parseBusd, parseUsdt;
     // core contracts
     let router, oracle, exchange, batching, receiptContract, sharesToken;
->>>>>>> 7f1abeca
     // revert to test-ready state
     let snapshotId;
     // revert to fresh fork state
@@ -47,36 +20,6 @@
 
     before(async function () {
 
-<<<<<<< HEAD
-        [owner, user1] = await ethers.getSigners();
-        initialSnapshot = await provider.send("evm_snapshot");
-
-        // deploy core contracts
-        // ({ router, oracle, exchange, batching, receiptContract, sharesToken } = await setupCore());
-
-        // Deploy Oracle
-        oracle = await deploy("FakeOracle");
-        // Deploy Exchange
-        exchange = await deploy("Exchange");
-        // Deploy StrategyRouterLib
-        let routerLib = await deploy("StrategyRouterLib");
-        // Deploy StrategyRouter
-        let StrategyRouter = await ethers.getContractFactory("StrategyRouter", {
-            libraries: {
-                StrategyRouterLib: routerLib.address
-            }
-        });
-        router = await StrategyRouter.deploy(exchange.address, oracle.address);
-        await router.deployed();
-        // Retrieve contracts that are deployed from StrategyRouter constructor
-        batching = await ethers.getContractAt("Batching", await router.batching());
-        receiptContract = await ethers.getContractAt("ReceiptNFT", await router.receiptContract());
-
-        // deploy mock tokens where usdc has 18 decimals and usdt 6 decimals
-        ({ usdc, usdt, busd, parseUsdc, parseUsdt } = await setupFakeTokens());
-
-        // setup fake token token liquidity
-=======
         [owner, nonReceiptOwner] = await ethers.getSigners();
         initialSnapshot = await provider.send("evm_snapshot");
 
@@ -87,37 +30,21 @@
         ({ usdc, usdt, busd, parseUsdc, parseBusd, parseUsdt } = await setupFakeTokens());
 
         // setup fake token liquidity
->>>>>>> 7f1abeca
         let amount = (1_000_000).toString();
         await setupTokensLiquidityOnPancake(usdc, busd, amount);
         await setupTokensLiquidityOnPancake(busd, usdt, amount);
         await setupTokensLiquidityOnPancake(usdc, usdt, amount);
 
-<<<<<<< HEAD
-        await setupRouterParams(router, oracle, exchange);
-        await setupFakePrices(oracle, usdc, usdt, busd);
-        await setupPancakePlugin(exchange, usdc, usdt, busd);
-
-        // setup infinite allowance
-=======
         // setup params for testing
         await setupTestParams(router, oracle, exchange, usdc, usdt, busd);
 
         // setup infinite allowance
         await busd.approve(router.address, parseBusd("1000000"));
->>>>>>> 7f1abeca
         await usdc.approve(router.address, parseUsdc("1000000"));
         await usdt.approve(router.address, parseUsdt("1000000"));
 
         // setup supported tokens
         await router.setSupportedToken(usdc.address, true);
-<<<<<<< HEAD
-        await router.setSupportedToken(usdt.address, true);
-
-        // add fake strategies
-        await deployFakeStrategy({ router, token: usdc });
-        await deployFakeStrategy({ router, token: usdt });
-=======
         await router.setSupportedToken(busd.address, true);
         await router.setSupportedToken(usdt.address, true);
 
@@ -130,7 +57,6 @@
         await router.depositToBatch(busd.address, parseBusd("1"));
         await router.depositToStrategies();
 
->>>>>>> 7f1abeca
     });
 
     beforeEach(async function () {
@@ -145,59 +71,6 @@
         await provider.send("evm_revert", [initialSnapshot]);
     });
 
-<<<<<<< HEAD
-    // TODO deposit()
-    //   happy path: when funds are deposited batch, receiptNFT is minted and correct values assigned (non-zero/non-default)
-    //   corner cases below:
-    //     not supported token is deposited, transaction reverted
-    //     user deposits deppeged token that numerically match minimum amount, transaction should revert
-    //     deposited token has different decimal places (3, 6, 12, 21), expected receipt to have correctly normalized amount value
-
-    //  TODO getBatchingTotalUsdValue()
-    //    happy paths: 1 supported token, 3 supported tokens
-    //    corner cases below:
-    //      within 3 tokens we have 1 token depegged with $0.5 per token, second token with different decimal amount (10^12)
-    //       and third is normal
-
-     // TODO withdraw()
-    //    happy paths:
-    //    corner cases below:
-    //      deposit 1000 USDT with decimals 10^6
-    //      another deposit 1000 USDC with decimals 10^18
-    //      after that withdraw 1000 USDT and 500 USDC we expect first deposit to be burned and partially second deposit burned
-    it("Should withdraw correct amount from receipts with different tokens and decimal points", async function() {
-        // deposit 1000 USDT with decimals 10^6
-        await router.connect(user1).depositToBatch(router.address, parseUsdt("1000"));
-        // another deposit 1000 USDC with decimals 10^18
-        await router.connect(user1).depositToBatch(router.address, parseUsdc("1500"));
-        // check that user1 has 2 receipts
-        // we check receipt 1 has amount in 10^6 decimals
-        // we check receipt 2 has amount in 10^18 decimals
-        // we withdraw from batching, in withdrawal call we provide:
-        //  arg 1: receipt ids [1, 2]
-        //  arg 2: usdt address
-        //  arg 3: amounts [1000*10^6, 500*10^18]
-        // we check that
-        //  receipt 1 was burned and receipt 2 amount was deducted by the correct amount 500*10^18
-        //  batching balance was decreased by $1500
-        //  user balance was increased by 1000 usdt and 500 usdc
-        // after that withdraw 1500 USDC we expect first deposit to be burned and partially second deposit burned
-
-    });
-
-    //  TODO rebalance()
-    //    happy paths:
-    //    corner cases below:
-
-    // TODO setSupportedToken()
-    //   happy paths: add token, tokken added, is listed in supported tokens
-    //    corner cases below:
-    //     pass same token multiple times, test function is idempotent
-    //     pass address that is not a token
-    //   suspended until clarification: happy paths delete token: test
-    //     corner cases below:
-    //       token is still in already in strategy
-=======
     describe("deposit", function () {
 
         it("should revert depositToBatch no allowance", async function () {
@@ -378,5 +251,4 @@
             );
         });
     });
->>>>>>> 7f1abeca
 });
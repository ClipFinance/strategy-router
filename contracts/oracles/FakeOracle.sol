pragma solidity ^0.8.4;

import "@chainlink/contracts/src/v0.8/interfaces/FeedRegistryInterface.sol";
import "@chainlink/contracts/src/v0.8/Denominations.sol";
import "@openzeppelin/contracts/access/Ownable.sol";
import "@openzeppelin/contracts/token/ERC20/ERC20.sol";
import "../interfaces/IUsdOracle.sol";

// import "hardhat/console.sol";

contract FakeOracle is IUsdOracle, Ownable {
    error StaleChainlinkPrice();
    error BadPrice();

    struct Price {
        uint256 price;
        uint8 decimals;
    }

    // addresses from bnb chain!
    address public constant BUSD = 0xe9e7CEA3DedcA5984780Bafc599bD69ADd087D56;
    address public constant BUSDT = 0x55d398326f99059fF775485246999027B3197955;
    address public constant DAI = 0x1AF3F329e8BE154074D8769D1FFa4eE058B1DBc3;
    address public constant USDC = 0x8AC76a51cc950d9822D68b83fE1Ad97B32Cd580d;
    mapping(address => mapping(address => Price)) prices;

    constructor() {
        prices[USDC][Denominations.USD] = Price(100_100_000, 8); // 1.001$
        prices[BUSD][Denominations.USD] = Price(10_000_000_000, 10); // 1$
    }

    // set fake prices
    function setPrice(address base, uint256 price) public {
        prices[base][Denominations.USD] = Price(price, ERC20(base).decimals());
    }

<<<<<<< HEAD
    function isTokenSupported(address base) external view override returns (bool isTokenSupported)
    {
        return prices[base][Denominations.USD].price != 0 && prices[base][Denominations.USD].decimals != 0;
=======
    // set fake prices
    function setPriceAndDecimals(address base, uint256 price, uint8 decimals) public {
        prices[base][Denominations.USD] = Price(price, decimals);
>>>>>>> 52f3e2f1
    }

    /**
     * Returns the latest token / usd price and its decimals
     */
    function getTokenUsdPrice(address base) public view override returns (uint256 price, uint8 decimals) {
        price = prices[base][Denominations.USD].price;
        decimals = prices[base][Denominations.USD].decimals;
    }
}<|MERGE_RESOLUTION|>--- conflicted
+++ resolved
@@ -34,15 +34,14 @@
         prices[base][Denominations.USD] = Price(price, ERC20(base).decimals());
     }
 
-<<<<<<< HEAD
+    // set fake prices
+    function setPriceAndDecimals(address base, uint256 price, uint8 decimals) public {
+        prices[base][Denominations.USD] = Price(price, decimals);
+    }
+
     function isTokenSupported(address base) external view override returns (bool isTokenSupported)
     {
         return prices[base][Denominations.USD].price != 0 && prices[base][Denominations.USD].decimals != 0;
-=======
-    // set fake prices
-    function setPriceAndDecimals(address base, uint256 price, uint8 decimals) public {
-        prices[base][Denominations.USD] = Price(price, decimals);
->>>>>>> 52f3e2f1
     }
 
     /**

//SPDX-License-Identifier: Unlicense
pragma solidity ^0.8.0;

import "@openzeppelin/contracts/token/ERC20/IERC20.sol";
import "@openzeppelin/contracts/token/ERC20/ERC20.sol";
import "@openzeppelin/contracts/access/Ownable.sol";
import "@uniswap/v2-periphery/contracts/interfaces/IUniswapV2Router02.sol";
import "./interfaces/IStrategy.sol";
import "./interfaces/IUsdOracle.sol";
import {ReceiptNFT} from "./ReceiptNFT.sol";
import {Exchange} from "./exchange/Exchange.sol";
import {SharesToken} from "./SharesToken.sol";
import "./Batch.sol";
import "./StrategyRouter.sol";

 import "hardhat/console.sol";

library StrategyRouterLib {
    error CycleNotClosed();

    uint8 private constant UNIFORM_DECIMALS = 18;
    uint256 private constant PRECISION = 1e18;
    // used in rebalance function, UNIFORM_DECIMALS, so 1e17 == 0.1
    uint256 private constant REBALANCE_SWAP_THRESHOLD = 1e17;

    struct StrategyData {
        address strategyAddress;
        address tokenAddress;
        uint256 balance;
    }

    struct SupportedTokenData {
        address tokenAddress;
        uint256 balance;
    }

    function getStrategiesValue(IUsdOracle oracle, StrategyRouter.StrategyInfo[] storage strategies)
        public
        view
        returns (uint256 totalBalance, uint256[] memory balances)
    {
        balances = new uint256[](strategies.length);
        for (uint256 i; i < balances.length; i++) {
            address token = strategies[i].depositToken;

            uint256 balanceInDepositToken = IStrategy(strategies[i].strategyAddress).totalTokens();

            (uint256 price, uint8 priceDecimals) = oracle.getTokenUsdPrice(token);
            balanceInDepositToken = ((balanceInDepositToken * price) / 10**priceDecimals);
            balanceInDepositToken = toUniform(balanceInDepositToken, token);
            balances[i] = balanceInDepositToken;
            totalBalance += balanceInDepositToken;
        }
    }

    // returns amount of shares locked by receipt.
    function calculateSharesFromReceipt(
        uint256 receiptId,
        uint256 currentCycleId,
        ReceiptNFT receiptContract,
        mapping(uint256 => StrategyRouter.Cycle) storage cycles
    ) public view returns (uint256 shares) {
        ReceiptNFT.ReceiptData memory receipt = receiptContract.getReceipt(receiptId);
        if (receipt.cycleId == currentCycleId) revert CycleNotClosed();

        uint256 depositCycleTokenPriceUsd = cycles[receipt.cycleId].prices[receipt.token];

        uint256 depositedUsdValueOfReceipt = (receipt.tokenAmountUniform * depositCycleTokenPriceUsd) / PRECISION;
        assert(depositedUsdValueOfReceipt > 0);
        // adjust according to what was actually deposited into strategies
        // example: ($1000 * $4995) / $5000 = $999
        uint256 allocatedUsdValueOfReceipt = (depositedUsdValueOfReceipt *
            cycles[receipt.cycleId].receivedByStrategiesInUsd) / cycles[receipt.cycleId].totalDepositedInUsd;
        return (allocatedUsdValueOfReceipt * PRECISION) / cycles[receipt.cycleId].pricePerShare;
    }

    /// @dev Change decimal places of number from `oldDecimals` to `newDecimals`.
    function changeDecimals(
        uint256 amount,
        uint8 oldDecimals,
        uint8 newDecimals
    ) internal pure returns (uint256) {
        if (oldDecimals < newDecimals) {
            return amount * (10**(newDecimals - oldDecimals));
        } else if (oldDecimals > newDecimals) {
            return amount / (10**(oldDecimals - newDecimals));
        }
        return amount;
    }

    /// @dev Swap tokens if they are different (i.e. not the same token)
    function trySwap(
        Exchange exchange,
        uint256 amount,
        address from,
        address to
    ) internal returns (uint256 result) {
        if (from != to) {
            IERC20(from).transfer(address(exchange), amount);
            result = exchange.swap(amount, from, to, address(this));
            return result;
        }
        return amount;
    }

    /// @dev Change decimal places to `UNIFORM_DECIMALS`.
    function toUniform(uint256 amount, address token) internal view returns (uint256) {
        return changeDecimals(amount, ERC20(token).decimals(), UNIFORM_DECIMALS);
    }

    /// @dev Convert decimal places from `UNIFORM_DECIMALS` to token decimals.
    function fromUniform(uint256 amount, address token) internal view returns (uint256) {
        return changeDecimals(amount, UNIFORM_DECIMALS, ERC20(token).decimals());
    }

    /// @notice receiptIds should be passed here already ordered by their owners in order not to do extra transfers
    /// @notice Example: [alice, bob, alice, bob] will do 4 transfers. [alice, alice, bob, bob] will do 2 transfers
    function redeemReceiptsToSharesByModerators(
        uint256[] calldata receiptIds,
        uint256 _currentCycleId,
        ReceiptNFT _receiptContract,
        SharesToken _sharesToken,
        mapping(uint256 => StrategyRouter.Cycle) storage cycles
    ) public {
        if (receiptIds.length == 0) revert();
        uint256 sameOwnerShares;
        // address sameOwnerAddress;
        for (uint256 i = 0; i < receiptIds.length; i++) {
            uint256 receiptId = receiptIds[i];
            uint256 shares = calculateSharesFromReceipt(receiptId, _currentCycleId, _receiptContract, cycles);
            address receiptOwner = _receiptContract.ownerOf(receiptId);
            if (i + 1 < receiptIds.length) {
                uint256 nextReceiptId = receiptIds[i + 1];
                address nextReceiptOwner = _receiptContract.ownerOf(nextReceiptId);
                if (nextReceiptOwner == receiptOwner) {
                    sameOwnerShares += shares;
                    // sameOwnerAddress = nextReceiptOwner;
                } else {
                    // this is the last receipt in a row of the same owner
                    sameOwnerShares += shares;
                    _sharesToken.transfer(receiptOwner, sameOwnerShares);
                    sameOwnerShares = 0;
                    // sameOwnerAddress = address(0);
                }
            } else {
                // this is the last receipt in the list, if previous owner is different then
                // sameOwnerShares is 0, otherwise it contain amount unlocked for that owner
                sameOwnerShares += shares;
                _sharesToken.transfer(receiptOwner, sameOwnerShares);
            }
            _receiptContract.burn(receiptId);
        }
    }

    /// burn receipts and return amount of shares noted in them.
    function burnReceipts(
        uint256[] calldata receiptIds,
        uint256 _currentCycleId,
        ReceiptNFT _receiptContract,
        mapping(uint256 => StrategyRouter.Cycle) storage cycles
    ) public returns (uint256 shares) {
        for (uint256 i = 0; i < receiptIds.length; i++) {
            uint256 receiptId = receiptIds[i];
            if (_receiptContract.ownerOf(receiptId) != msg.sender) revert StrategyRouter.NotReceiptOwner();
            shares += calculateSharesFromReceipt(receiptId, _currentCycleId, _receiptContract, cycles);
            _receiptContract.burn(receiptId);
        }
    }

<<<<<<< HEAD
    /// @dev Returns strategy weight as percent of total weight.
    function getStrategyPercentWeight(uint256 _strategyId, StrategyRouter.StrategyInfo[] storage strategies)
        internal
        view
        returns (uint256 strategyPercentAllocation)
    {
        uint256 totalStrategyWeight;
        uint256 len = strategies.length;
        for (uint256 i; i < len; i++) {
            totalStrategyWeight += strategies[i].weight;
        }
        strategyPercentAllocation = (strategies[_strategyId].weight * PRECISION) / totalStrategyWeight;

        return strategyPercentAllocation;
    }

//    function rebalanceStrategies(Exchange exchange, StrategyRouter.StrategyInfo[] storage strategies)
//        public
//        returns (uint256[] memory balances)
//    {
//        uint256 totalBalance;
//
//        uint256 len = strategies.length;
//        if (len < 2) revert StrategyRouter.NothingToRebalance();
//        uint256[] memory _strategiesBalances = new uint256[](len);
//        address[] memory _strategiesTokens = new address[](len);
//        address[] memory _strategies = new address[](len);
//        for (uint256 i; i < len; i++) {
//            _strategiesTokens[i] = strategies[i].depositToken;
//            _strategies[i] = strategies[i].strategyAddress;
//            _strategiesBalances[i] = IStrategy(_strategies[i]).totalTokens();
//            totalBalance += toUniform(_strategiesBalances[i], _strategiesTokens[i]);
//        }
//
//        uint256[] memory toAdd = new uint256[](len);
//        uint256[] memory toSell = new uint256[](len);
//        for (uint256 i; i < len; i++) {
//            uint256 desiredBalance = (totalBalance * getStrategyPercentWeight(i, strategies)) / PRECISION;
//            desiredBalance = fromUniform(desiredBalance, _strategiesTokens[i]);
//            unchecked {
//                if (desiredBalance > _strategiesBalances[i]) {
//                    toAdd[i] = desiredBalance - _strategiesBalances[i];
//                } else if (desiredBalance < _strategiesBalances[i]) {
//                    toSell[i] = _strategiesBalances[i] - desiredBalance;
//                }
//            }
//        }
//
//        _rebalanceStrategies(len, exchange, toSell, toAdd, _strategiesTokens, _strategies);
//
//        for (uint256 i; i < len; i++) {
//            _strategiesBalances[i] = IStrategy(_strategies[i]).totalTokens();
//            totalBalance += toUniform(_strategiesBalances[i], _strategiesTokens[i]);
//        }
//
//        return _strategiesBalances;
//    }

//    function _rebalanceStrategies(
//        uint256 len,
//        Exchange exchange,
//        uint256[] memory toSell,
//        uint256[] memory toAdd,
//        address[] memory _strategiesTokens,
//        address[] memory _strategies
//    ) internal {
//        for (uint256 i; i < len; i++) {
//            for (uint256 j; j < len; j++) {
//                if (toSell[i] == 0) break;
//                if (toAdd[j] > 0) {
//                    address sellToken = _strategiesTokens[i];
//                    address buyToken = _strategiesTokens[j];
//                    uint256 sellUniform = toUniform(toSell[i], sellToken);
//                    uint256 addUniform = toUniform(toAdd[j], buyToken);
//                    // curSell should have sellToken decimals
//                    uint256 curSell = sellUniform > addUniform
//                        ? changeDecimals(addUniform, UNIFORM_DECIMALS, ERC20(sellToken).decimals())
//                        : toSell[i];
//
//                    if (sellUniform < REBALANCE_SWAP_THRESHOLD) {
//                        toSell[i] = 0;
//                        toAdd[j] -= changeDecimals(curSell, ERC20(sellToken).decimals(), ERC20(buyToken).decimals());
//                        break;
//                    }
//
//                    uint256 received = IStrategy(_strategies[i]).withdraw(curSell);
//                    received = trySwap(exchange, received, sellToken, buyToken);
//                    ERC20(buyToken).transfer(_strategies[j], received);
//                    IStrategy(_strategies[j]).deposit(received);
//
//                    toSell[i] -= curSell;
//                    toAdd[j] -= changeDecimals(curSell, ERC20(sellToken).decimals(), ERC20(buyToken).decimals());
//                }
//            }
//        }
//    }

    function rebalanceStrategies(
        Exchange exchange,
        StrategyRouter.StrategyInfo[] storage strategies,
        address[] memory supportedTokens
    )
    public
    returns (uint256[] memory balances)
=======
    function rebalanceStrategies(
        Exchange exchange,
        StrategyRouter.StrategyInfo[] storage strategies,
        uint256 totalStrategyWeight
    )
        public
        returns (uint256[] memory balances)
>>>>>>> 631fe5eb
    {
        uint256 totalBalance;

//        uint256 len = strategies.length;
        if (strategies.length < 2) revert StrategyRouter.NothingToRebalance();
        StrategyData[] memory strategyDatas = new StrategyData[](strategies.length);
//        uint256[] memory _strategiesBalances = new uint256[](strategies.length);
//        address[] memory _strategiesTokens = new address[](strategies.length);
//        address[] memory _strategies = new address[](strategies.length);
        for (uint256 i; i < strategies.length; i++) {
//        for (uint256 i; i < len; i++) {
            strategyDatas[i] = StrategyData({
                strategyAddress: strategies[i].strategyAddress,
                tokenAddress: strategies[i].depositToken,
                balance: IStrategy(strategies[i].strategyAddress).totalTokens()
            });
            totalBalance += toUniform(strategyDatas[i].balance, strategyDatas[i].tokenAddress);
        }

<<<<<<< HEAD
//        uint256 supportedTokensLen = supportedTokens.length;
//        uint256[] memory supportedTokenBalances = new uint256[](supportedTokens.length);
        SupportedTokenData[] memory supportedTokenDatas = new SupportedTokenData[](supportedTokens.length);
        for (uint256 i; i < supportedTokens.length; i++) {
//        for (uint256 i; i < supportedTokensLen; i++) {
//            supportedTokenBalances[i] = IERC20(supportedTokens[i]).balanceOf(address(this));
            supportedTokenDatas[i] = SupportedTokenData({
                tokenAddress: supportedTokens[i],
                balance: IERC20(supportedTokens[i]).balanceOf(address(this))
            });
//            uint256 supportedTokenBalance = IERC20(supportedTokens[i]).balanceOf(address(this));
            totalBalance += toUniform(supportedTokenDatas[i].balance, supportedTokens[i]);
        }

        uint256[] memory underflows = new uint256[](strategies.length);
        uint256[] memory overflows = new uint256[](strategies.length);
        console.log('totalBalance', totalBalance);
        for (uint256 i; i < strategies.length; i++) {
            uint256 desiredBalance = (totalBalance * getStrategyPercentWeight(i, strategies)) / PRECISION;
            desiredBalance = fromUniform(desiredBalance, strategyDatas[i].tokenAddress);
=======
        uint256[] memory toAdd = new uint256[](len);
        uint256[] memory toSell = new uint256[](len);
        for (uint256 i; i < len; i++) {
            uint256 desiredBalance = (totalBalance * strategies[i].weight) / totalStrategyWeight;
            desiredBalance = fromUniform(desiredBalance, _strategiesTokens[i]);
>>>>>>> 631fe5eb
            unchecked {
                if (desiredBalance > strategyDatas[i].balance) {
                    underflows[i] = desiredBalance - strategyDatas[i].balance;
                } else if (desiredBalance < strategyDatas[i].balance) {
                    overflows[i] = strategyDatas[i].balance - desiredBalance;
                }
            }
            console.log('overflows', i, overflows[i]);
            console.log('underflows', i, underflows[i]);
            console.log('strategyDatas[i].balance', i, strategyDatas[i].balance);
        }

        _rebalanceStrategies(
            strategies.length,
            exchange,
            overflows,
            underflows,
            strategyDatas,
            supportedTokens.length,
            supportedTokenDatas
//            supportedTokenBalances
        );

        uint256[] memory _strategiesBalances = new uint256[](strategies.length);
        for (uint256 i; i < strategies.length; i++) {
            _strategiesBalances[i] = IStrategy(strategyDatas[i].strategyAddress).totalTokens();
            totalBalance += toUniform(_strategiesBalances[i], strategyDatas[i].tokenAddress);
        }

        return _strategiesBalances;
    }

    function _rebalanceStrategies(
        uint256 len,
        Exchange exchange,
        uint256[] memory overflows,
        uint256[] memory underflows,
        StrategyData[] memory strategyDatas,
        uint256 supportedTokensLen,
        SupportedTokenData[] memory supportedTokenDatas
//        uint256[] memory supportedTokenBalances
    ) internal {
        for (uint256 i; i < len; i++) {
            if (overflows[i] > 0) {
                uint256 overflowUniform = toUniform(overflows[i], strategyDatas[i].tokenAddress);
                if (overflowUniform < REBALANCE_SWAP_THRESHOLD) {
                    continue;
                }
                IStrategy(strategyDatas[i].strategyAddress).withdraw(overflows[i]);
//                console.log('balance', i, IStrategy(strategyDatas[i].tokenAddress).)
            }
        }

//        uint256[] memory supportedTokenBalances = new uint256[](supportedTokensLen);
        for (uint256 i; i < supportedTokensLen; i++) {
            //        for (uint256 i; i < supportedTokensLen; i++) {
//            supportedTokenBalances[i] = IERC20(supportedTokens[i]).balanceOf(address(this));
            supportedTokenDatas[i].balance = IERC20(supportedTokenDatas[i].tokenAddress).balanceOf(address(this));
//            totalBalance += toUniform(supportedTokenBalances[i], supportedTokens[i]);
        }

        for (uint256 i; i < len; i++) {
            if (underflows[i] > 0) {
                uint256 desiredDeposit = underflows[i];
                address underflowToken = strategyDatas[i].tokenAddress;
                uint256 underflowTokenBalance = IERC20(underflowToken).balanceOf(address(this));
                uint256 underflowUniform = toUniform(underflows[i], strategyDatas[i].tokenAddress);
                if (underflowTokenBalance < underflows[i]) {
                    for (uint256 j; j < supportedTokensLen; j++) {
                        if (underflowToken == supportedTokenDatas[j].tokenAddress) {
                            continue;
                        }
                        uint256 tokenBalanceUniform = toUniform(
                            supportedTokenDatas[j].balance,
                            supportedTokenDatas[j].tokenAddress
                        );
                        if (tokenBalanceUniform < REBALANCE_SWAP_THRESHOLD) {
                            continue;
                        }
                        uint256 received = tokenBalanceUniform > underflowUniform
                            ? fromUniform(underflowUniform, supportedTokenDatas[j].tokenAddress)
                            : supportedTokenDatas[j].balance;

                        console.log('underflowUniform', underflowUniform);
                        console.log('tokenBalanceUniform', tokenBalanceUniform);
                        console.log('supportedTokenDatas[j].balance', j, supportedTokenDatas[j].balance);
                        console.log('received', received);
                        console.log('true balance', IERC20(supportedTokenDatas[j].tokenAddress).balanceOf(address(this)));
                        supportedTokenDatas[j].balance -= received;
                        received = trySwap(exchange, received, supportedTokenDatas[j].tokenAddress, underflowToken);
                        underflows[i] -= received;
                        underflowTokenBalance += received;

                        if (underflowUniform < REBALANCE_SWAP_THRESHOLD) {
                            break;
                        }
                    }
                }

                if (desiredDeposit > underflowTokenBalance) {
                    desiredDeposit = underflowTokenBalance;
                }

                IERC20(underflowToken).transfer(strategyDatas[i].strategyAddress, desiredDeposit);
                IStrategy(strategyDatas[i].strategyAddress).deposit(desiredDeposit);
            }
        }

        // @dev temporal solution until idle strategies arrive, then leftovers will be deposited there
        for (uint256 j; j < supportedTokensLen; j++) {
            uint256 tokenBalance = IERC20(supportedTokenDatas[j].tokenAddress).balanceOf(address(this));
            if (tokenBalance > 0) {
                for (uint256 i; i < len; i++) {
                    if (supportedTokenDatas[j].tokenAddress == strategyDatas[i].tokenAddress) {
                        tokenBalance = 0;
                        IERC20(supportedTokenDatas[j].tokenAddress)
                            .transfer(strategyDatas[i].strategyAddress, tokenBalance);
                        IStrategy(strategyDatas[i].strategyAddress).deposit(tokenBalance);
                        break;
                    }
                }
                if (tokenBalance > 0) {
                    tokenBalance = trySwap(
                        exchange,
                        tokenBalance,
                        strategyDatas[0].tokenAddress,
                        supportedTokenDatas[j].tokenAddress
                    );
                    IERC20(strategyDatas[0].tokenAddress).transfer(strategyDatas[0].strategyAddress, tokenBalance);
                    IStrategy(strategyDatas[0].strategyAddress).deposit(tokenBalance);
                }
            }
        }
    }
}<|MERGE_RESOLUTION|>--- conflicted
+++ resolved
@@ -167,120 +167,14 @@
         }
     }
 
-<<<<<<< HEAD
-    /// @dev Returns strategy weight as percent of total weight.
-    function getStrategyPercentWeight(uint256 _strategyId, StrategyRouter.StrategyInfo[] storage strategies)
-        internal
-        view
-        returns (uint256 strategyPercentAllocation)
-    {
-        uint256 totalStrategyWeight;
-        uint256 len = strategies.length;
-        for (uint256 i; i < len; i++) {
-            totalStrategyWeight += strategies[i].weight;
-        }
-        strategyPercentAllocation = (strategies[_strategyId].weight * PRECISION) / totalStrategyWeight;
-
-        return strategyPercentAllocation;
-    }
-
-//    function rebalanceStrategies(Exchange exchange, StrategyRouter.StrategyInfo[] storage strategies)
-//        public
-//        returns (uint256[] memory balances)
-//    {
-//        uint256 totalBalance;
-//
-//        uint256 len = strategies.length;
-//        if (len < 2) revert StrategyRouter.NothingToRebalance();
-//        uint256[] memory _strategiesBalances = new uint256[](len);
-//        address[] memory _strategiesTokens = new address[](len);
-//        address[] memory _strategies = new address[](len);
-//        for (uint256 i; i < len; i++) {
-//            _strategiesTokens[i] = strategies[i].depositToken;
-//            _strategies[i] = strategies[i].strategyAddress;
-//            _strategiesBalances[i] = IStrategy(_strategies[i]).totalTokens();
-//            totalBalance += toUniform(_strategiesBalances[i], _strategiesTokens[i]);
-//        }
-//
-//        uint256[] memory toAdd = new uint256[](len);
-//        uint256[] memory toSell = new uint256[](len);
-//        for (uint256 i; i < len; i++) {
-//            uint256 desiredBalance = (totalBalance * getStrategyPercentWeight(i, strategies)) / PRECISION;
-//            desiredBalance = fromUniform(desiredBalance, _strategiesTokens[i]);
-//            unchecked {
-//                if (desiredBalance > _strategiesBalances[i]) {
-//                    toAdd[i] = desiredBalance - _strategiesBalances[i];
-//                } else if (desiredBalance < _strategiesBalances[i]) {
-//                    toSell[i] = _strategiesBalances[i] - desiredBalance;
-//                }
-//            }
-//        }
-//
-//        _rebalanceStrategies(len, exchange, toSell, toAdd, _strategiesTokens, _strategies);
-//
-//        for (uint256 i; i < len; i++) {
-//            _strategiesBalances[i] = IStrategy(_strategies[i]).totalTokens();
-//            totalBalance += toUniform(_strategiesBalances[i], _strategiesTokens[i]);
-//        }
-//
-//        return _strategiesBalances;
-//    }
-
-//    function _rebalanceStrategies(
-//        uint256 len,
-//        Exchange exchange,
-//        uint256[] memory toSell,
-//        uint256[] memory toAdd,
-//        address[] memory _strategiesTokens,
-//        address[] memory _strategies
-//    ) internal {
-//        for (uint256 i; i < len; i++) {
-//            for (uint256 j; j < len; j++) {
-//                if (toSell[i] == 0) break;
-//                if (toAdd[j] > 0) {
-//                    address sellToken = _strategiesTokens[i];
-//                    address buyToken = _strategiesTokens[j];
-//                    uint256 sellUniform = toUniform(toSell[i], sellToken);
-//                    uint256 addUniform = toUniform(toAdd[j], buyToken);
-//                    // curSell should have sellToken decimals
-//                    uint256 curSell = sellUniform > addUniform
-//                        ? changeDecimals(addUniform, UNIFORM_DECIMALS, ERC20(sellToken).decimals())
-//                        : toSell[i];
-//
-//                    if (sellUniform < REBALANCE_SWAP_THRESHOLD) {
-//                        toSell[i] = 0;
-//                        toAdd[j] -= changeDecimals(curSell, ERC20(sellToken).decimals(), ERC20(buyToken).decimals());
-//                        break;
-//                    }
-//
-//                    uint256 received = IStrategy(_strategies[i]).withdraw(curSell);
-//                    received = trySwap(exchange, received, sellToken, buyToken);
-//                    ERC20(buyToken).transfer(_strategies[j], received);
-//                    IStrategy(_strategies[j]).deposit(received);
-//
-//                    toSell[i] -= curSell;
-//                    toAdd[j] -= changeDecimals(curSell, ERC20(sellToken).decimals(), ERC20(buyToken).decimals());
-//                }
-//            }
-//        }
-//    }
-
     function rebalanceStrategies(
         Exchange exchange,
         StrategyRouter.StrategyInfo[] storage strategies,
+        uint256 totalStrategyWeight,
         address[] memory supportedTokens
-    )
-    public
-    returns (uint256[] memory balances)
-=======
-    function rebalanceStrategies(
-        Exchange exchange,
-        StrategyRouter.StrategyInfo[] storage strategies,
-        uint256 totalStrategyWeight
     )
         public
         returns (uint256[] memory balances)
->>>>>>> 631fe5eb
     {
         uint256 totalBalance;
 
@@ -300,7 +194,6 @@
             totalBalance += toUniform(strategyDatas[i].balance, strategyDatas[i].tokenAddress);
         }
 
-<<<<<<< HEAD
 //        uint256 supportedTokensLen = supportedTokens.length;
 //        uint256[] memory supportedTokenBalances = new uint256[](supportedTokens.length);
         SupportedTokenData[] memory supportedTokenDatas = new SupportedTokenData[](supportedTokens.length);
@@ -321,13 +214,6 @@
         for (uint256 i; i < strategies.length; i++) {
             uint256 desiredBalance = (totalBalance * getStrategyPercentWeight(i, strategies)) / PRECISION;
             desiredBalance = fromUniform(desiredBalance, strategyDatas[i].tokenAddress);
-=======
-        uint256[] memory toAdd = new uint256[](len);
-        uint256[] memory toSell = new uint256[](len);
-        for (uint256 i; i < len; i++) {
-            uint256 desiredBalance = (totalBalance * strategies[i].weight) / totalStrategyWeight;
-            desiredBalance = fromUniform(desiredBalance, _strategiesTokens[i]);
->>>>>>> 631fe5eb
             unchecked {
                 if (desiredBalance > strategyDatas[i].balance) {
                     underflows[i] = desiredBalance - strategyDatas[i].balance;

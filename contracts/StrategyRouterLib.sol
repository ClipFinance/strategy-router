--- conflicted
+++ resolved
@@ -61,17 +61,9 @@
         oldValue = (receipt.amount * oldPrice) / 10**UNIFORM_DECIMALS;
         assert(oldValue > 0);
         // adjust according to what was actually deposited into strategies
-<<<<<<< HEAD
-        uint256 oldValueAdjusted = (oldValue *
-            cycles[receipt.cycleId].receivedByStrategiesInUsd) /
-            cycles[receipt.cycleId].totalDepositedInUsd;
-
-        shares = oldValueAdjusted / cycles[receipt.cycleId].gweiSharePriceInUsd;
-=======
         uint256 oldValueAdjusted = (oldValue * cycles[receipt.cycleId].receivedByStrategies) /
             cycles[receipt.cycleId].totalDeposited;
         return oldValueAdjusted;
->>>>>>> 30135193
     }
 
     /// @dev Change decimal places of number from `oldDecimals` to `newDecimals`.

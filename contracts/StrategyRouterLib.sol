--- conflicted
+++ resolved
@@ -183,12 +183,8 @@
     function rebalanceStrategies(
         Exchange exchange,
         StrategyRouter.StrategyInfo[] storage strategies,
-<<<<<<< HEAD
-        uint256 totalStrategyWeightSum,
+        uint256 allStrategiesWeightSum,
         address[] memory supportedTokens
-=======
-        uint256 allStrategiesWeightSum
->>>>>>> 3a889d76
     )
         public
         returns (uint256[] memory balances)
@@ -239,10 +235,9 @@
                 totalUnallocatedBalanceUniform += currentTokenBalanceUniform;
             }
 
-<<<<<<< HEAD
             //        bool[] memory excludedStrategies = new bool[](strategies.length);
             for (uint256 i; i < strategies.length; i++) {
-                uint256 desiredBalance = (totalBalanceUniform * strategyDatas[i].weight) / totalStrategyWeightSum;
+                uint256 desiredBalance = (totalBalanceUniform * strategyDatas[i].weight) / allStrategiesWeightSum;
                 desiredBalance = fromUniform(desiredBalance, strategyDatas[i].tokenAddress);
 //                console.log('====Initial setup===');
 //                console.log('desiredBalance', i, desiredBalance);
@@ -284,18 +279,6 @@
                     } else {
                         strategyDatas[i].saturated = true;
                     }
-=======
-        uint256[] memory toAdd = new uint256[](len);
-        uint256[] memory toSell = new uint256[](len);
-        for (uint256 i; i < len; i++) {
-            uint256 desiredBalance = (totalBalance * strategies[i].weight) / allStrategiesWeightSum;
-            desiredBalance = fromUniform(desiredBalance, _strategiesTokens[i]);
-            unchecked {
-                if (desiredBalance > _strategiesBalances[i]) {
-                    toAdd[i] = desiredBalance - _strategiesBalances[i];
-                } else if (desiredBalance < _strategiesBalances[i]) {
-                    toSell[i] = _strategiesBalances[i] - desiredBalance;
->>>>>>> 3a889d76
                 }
 //                console.log('=======');
             }

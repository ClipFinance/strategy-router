//SPDX-License-Identifier: Unlicense
pragma solidity ^0.8.0;
import "@openzeppelin/contracts/token/ERC20/IERC20.sol";
import "@uniswap/v2-periphery/contracts/interfaces/IUniswapV2Router02.sol";
import "@uniswap/v2-core/contracts/interfaces/IUniswapV2Pair.sol";
import "@uniswap/v2-core/contracts/interfaces/IUniswapV2Factory.sol";
import "../interfaces/IStrategy.sol";
import "../interfaces/IUsdOracle.sol";
import "../interfaces/IBiswapFarm.sol";
import "../StrategyRouter.sol";

import "hardhat/console.sol";

// Base contract to be inherited, works with biswap MasterChef:
// address on BNB Chain: 0xDbc1A13490deeF9c3C12b44FE77b503c1B061739
// their code on github: https://github.com/biswap-org/staking/blob/main/contracts/MasterChef.sol

/// @custom:oz-upgrades-unsafe-allow constructor state-variable-immutable
contract BiswapBase is
    Initializable,
    UUPSUpgradeable,
    OwnableUpgradeable,
    IStrategy
{
    error CallerUpgrader();
    error PriceManipulation();

    address internal upgrader;

    ERC20 internal immutable tokenA;
    ERC20 internal immutable tokenB;
    ERC20 internal immutable lpToken;
    StrategyRouter internal immutable strategyRouter;
    IUsdOracle internal immutable oracle;

    ERC20 internal constant bsw =
        ERC20(0x965F527D9159dCe6288a2219DB51fc6Eef120dD1);
    IBiswapFarm internal constant farm =
        IBiswapFarm(0xDbc1A13490deeF9c3C12b44FE77b503c1B061739);
    IUniswapV2Router02 internal constant biswapRouter =
        IUniswapV2Router02(0x3a6d8cA21D1CF76F653A67577FA0D27453350dD8);

    uint256 internal immutable poolId;

    uint256 private immutable LEFTOVER_THRESHOLD_TOKEN_A;
    uint256 private immutable LEFTOVER_THRESHOLD_TOKEN_B;
    uint256 private constant PERCENT_DENOMINATOR = 10000;
    uint256 private constant ETHER = 1e18;
    uint256 private constant PRICE_DELTA = 1e17;

    modifier onlyUpgrader() {
        if (msg.sender != address(upgrader)) revert CallerUpgrader();
        _;
    }

    /// @dev construct is intended to initialize immutables on implementation
    constructor(
        StrategyRouter _strategyRouter,
        uint256 _poolId,
        ERC20 _tokenA,
        ERC20 _tokenB,
        ERC20 _lpToken,
        IUsdOracle _oracle
    ) {
        strategyRouter = _strategyRouter;
        poolId = _poolId;
        tokenA = _tokenA;
        tokenB = _tokenB;
        lpToken = _lpToken;
        LEFTOVER_THRESHOLD_TOKEN_A = 10**_tokenA.decimals();
        LEFTOVER_THRESHOLD_TOKEN_B = 10**_tokenB.decimals();
        oracle = _oracle;

        // lock implementation
        _disableInitializers();
    }

    function initialize(address _upgrader) external initializer {
        __Ownable_init();
        __UUPSUpgradeable_init();
        upgrader = _upgrader;
    }

    function _authorizeUpgrade(address newImplementation)
        internal
        override
        onlyUpgrader
    {}

    function depositToken() external view override returns (address) {
        return address(tokenA);
    }

    function deposit(uint256 amount) external override onlyOwner {
        Exchange exchange = strategyRouter.getExchange();

        uint256 dexFee = exchange.getExchangeProtocolFee(
            amount / 2,
            address(tokenA),
            address(tokenB)
        );
        (uint256 amountA, uint256 amountB) = calculateSwapAmount(
            amount,
            dexFee
        );

        tokenA.transfer(address(exchange), amountB);
        amountB = exchange.swap(
            amountB,
            address(tokenA),
            address(tokenB),
            address(this)
        );

        tokenA.approve(address(biswapRouter), amountA);
        tokenB.approve(address(biswapRouter), amountB);
        (, , uint256 liquidity) = biswapRouter.addLiquidity(
            address(tokenA),
            address(tokenB),
            amountA,
            amountB,
            0,
            0,
            address(this),
            block.timestamp
        );

        lpToken.approve(address(farm), liquidity);
        farm.deposit(poolId, liquidity);
    }

    function withdraw(uint256 strategyTokenAmountToWithdraw)
        external
        override
        onlyOwner
        returns (uint256 amountWithdrawn)
    {
        uint256 tokenABalance = tokenA.balanceOf(address(this));
        if (strategyTokenAmountToWithdraw <= tokenABalance) {
            tokenA.transfer(msg.sender, strategyTokenAmountToWithdraw);
            return strategyTokenAmountToWithdraw;
        } else {
            strategyTokenAmountToWithdraw -= tokenABalance;

            address token0 = IUniswapV2Pair(address(lpToken)).token0();
            address token1 = IUniswapV2Pair(address(lpToken)).token1();
            uint256 balance0 = IERC20(token0).balanceOf(address(lpToken));
            uint256 balance1 = IERC20(token1).balanceOf(address(lpToken));

            uint256 amountA = strategyTokenAmountToWithdraw / 2;
            uint256 amountB = strategyTokenAmountToWithdraw - amountA;

            (balance0, balance1) = token0 == address(tokenA)
                ? (balance0, balance1)
                : (balance1, balance0);

            amountB = biswapRouter.quote(amountB, balance0, balance1);

            uint256 liquidityToRemove = (lpToken.totalSupply() *
                (amountA + amountB)) / (balance0 + balance1);

            farm.withdraw(poolId, liquidityToRemove);
            uint256 bswAmount = bsw.balanceOf(address(this));
            sellRewardToTokenA(bswAmount);

            lpToken.approve(address(biswapRouter), liquidityToRemove);
            (amountA, amountB) = biswapRouter.removeLiquidity(
                address(tokenA),
                address(tokenB),
                lpToken.balanceOf(address(this)),
                0,
                0,
                address(this),
                block.timestamp
            );

            Exchange exchange = strategyRouter.getExchange();
            tokenB.transfer(address(exchange), amountB);
            amountA +=
                exchange.swap(
                    amountB,
                    address(tokenB),
                    address(tokenA),
                    address(this)
                ) +
                tokenABalance;
            tokenA.transfer(msg.sender, amountA);
            return amountA;
        }
    }

    function compound() external override onlyOwner {
        // inside withdraw happens BSW rewards collection
        farm.withdraw(poolId, 0);
        // use balance because BSW is harvested on deposit and withdraw calls
        uint256 bswAmount = bsw.balanceOf(address(this));

        if (bswAmount > 0) {
            fix_leftover(0);
            sellReward(bswAmount);
            uint256 balanceA = tokenA.balanceOf(address(this));
            uint256 balanceB = tokenB.balanceOf(address(this));

            tokenA.approve(address(biswapRouter), balanceA);
            tokenB.approve(address(biswapRouter), balanceB);

            biswapRouter.addLiquidity(
                address(tokenA),
                address(tokenB),
                balanceA,
                balanceB,
                0,
                0,
                address(this),
                block.timestamp
            );

            uint256 lpAmount = lpToken.balanceOf(address(this));
            lpToken.approve(address(farm), lpAmount);
            farm.deposit(poolId, lpAmount);
        }
    }

    function totalTokens() external view override returns (uint256) {
        (uint256 liquidity, ) = farm.userInfo(poolId, address(this));

        uint256 _totalSupply = lpToken.totalSupply();
        // this formula is from uniswap.remove_liquidity -> uniswapPair.burn function
        uint256 balanceA = tokenA.balanceOf(address(lpToken));
        uint256 balanceB = tokenB.balanceOf(address(lpToken));
        uint256 amountA = (liquidity * balanceA) /
            _totalSupply +
            tokenA.balanceOf(address(this));
        uint256 amountB = (liquidity * balanceB) /
            _totalSupply +
            tokenB.balanceOf(address(this));

        if (amountB > 0) {
            address token0 = IUniswapV2Pair(address(lpToken)).token0();

            (uint256 _reserve0, uint256 _reserve1) = token0 == address(tokenB)
                ? (balanceB, balanceA)
                : (balanceA, balanceB);

            // convert amountB to amount tokenA
            amountA += biswapRouter.quote(amountB, _reserve0, _reserve1);
        }

        return amountA;
    }

    function withdrawAll()
        external
        override
        onlyOwner
        returns (uint256 amountWithdrawn)
    {
        (uint256 liquidity, ) = farm.userInfo(poolId, address(this));
        if (liquidity > 0) {
            farm.withdraw(poolId, liquidity);
            uint256 bswAmount = bsw.balanceOf(address(this));
            sellRewardToTokenA(bswAmount);

            uint256 lpAmount = lpToken.balanceOf(address(this));
            lpToken.approve(address(biswapRouter), lpAmount);
            biswapRouter.removeLiquidity(
                address(tokenA),
                address(tokenB),
                lpToken.balanceOf(address(this)),
                0,
                0,
                address(this),
                block.timestamp
            );
        }

        uint256 amountA = tokenA.balanceOf(address(this));
        uint256 amountB = tokenB.balanceOf(address(this));

        if (amountB > 0) {
            Exchange exchange = strategyRouter.getExchange();
            tokenB.transfer(address(exchange), amountB);
            amountA += exchange.swap(
                amountB,
                address(tokenB),
                address(tokenA),
                address(this)
            );
        }
        if (amountA > 0) {
            tokenA.transfer(msg.sender, amountA);
            return amountA;
        }
    }

    /// @dev Swaps leftover tokens for a better ratio for LP.
    function fix_leftover(uint256 amountIgnore) private {
        Exchange exchange = strategyRouter.getExchange();
        uint256 amountB = tokenB.balanceOf(address(this));
        uint256 amountA = tokenA.balanceOf(address(this)) - amountIgnore;
        uint256 toSwap;
        if (
            amountB > amountA &&
            (toSwap = amountB - amountA) > LEFTOVER_THRESHOLD_TOKEN_B
        ) {
            uint256 dexFee = exchange.getExchangeProtocolFee(
                toSwap / 2,
                address(tokenA),
                address(tokenB)
            );
            // TODO: looks wrong
            (toSwap, ) = calculateSwapAmount(toSwap, dexFee);
            tokenB.transfer(address(exchange), toSwap);
            exchange.swap(
                toSwap,
                address(tokenB),
                address(tokenA),
                address(this)
            );
        } else if (
            amountA > amountB &&
            (toSwap = amountA - amountB) > LEFTOVER_THRESHOLD_TOKEN_A
        ) {
            uint256 dexFee = exchange.getExchangeProtocolFee(
                toSwap / 2,
                address(tokenA),
                address(tokenB)
            );
            (toSwap, ) = calculateSwapAmount(toSwap, dexFee);
            tokenA.transfer(address(exchange), toSwap);
            exchange.swap(
                toSwap,
                address(tokenA),
                address(tokenB),
                address(this)
            );
        }
    }

    // swap bsw for tokenA & tokenB in proportions 50/50
    function sellReward(uint256 bswAmount)
        private
        returns (uint256 receivedA, uint256 receivedB)
    {
        // sell for lp ratio
        uint256 amountA = bswAmount / 2;
        uint256 amountB = bswAmount - amountA;

        Exchange exchange = strategyRouter.getExchange();
        bsw.transfer(address(exchange), amountA);
        receivedA = exchange.swap(
            amountA,
            address(bsw),
            address(tokenA),
            address(this)
        );

        bsw.transfer(address(exchange), amountB);
<<<<<<< HEAD
        receivedB = exchange.swap(
            amountB,
            address(bsw),
            address(tokenB),
            address(this)
        );

        (receivedA, receivedB) = collectProtocolCommission(
            receivedA,
            receivedB
        );
    }

    function sellRewardToTokenA(uint256 bswAmount)
        private
        returns (uint256 receivedA)
    {
        Exchange exchange = strategyRouter.getExchange();
        bsw.transfer(address(exchange), bswAmount);
        receivedA = exchange.swap(
            bswAmount,
            address(bsw),
            address(tokenA),
            address(this)
        );

        (receivedA, ) = collectProtocolCommission(receivedA, 0);
    }

    function collectProtocolCommission(uint256 amountA, uint256 amountB)
        private
        returns (uint256 amountAfterFeeA, uint256 amountAfterFeeB)
    {
        uint256 feePercent = StrategyRouter(strategyRouter).feePercent();
        address feeAddress = StrategyRouter(strategyRouter).feeAddress();
        uint256 ratioUint;
        uint256 feeAmount = ((amountA + amountB) * feePercent) /
            PERCENT_DENOMINATOR;
        {
            (uint256 r0, uint256 r1, ) = IUniswapV2Pair(address(lpToken))
                .getReserves();

            // equation: (a - (c*v))/(b - (c-c*v)) = z/x
            // solution for v = (a*x - b*z + c*z) / (c * (z+x))
            // a,b is current token amounts, z,x is pair reserves, c is total fee amount to take from a+b
            // v is ratio to apply to feeAmount and take fee from a and b
            // a and z should be converted to same decimals as token b (TODO for cases when decimals are different)
            int256 numerator = int256(amountA * r1 + feeAmount * r0) -
                int256(amountB * r0);
            int256 denominator = int256(feeAmount * (r0 + r1));
            int256 ratio = (numerator * 1e18) / denominator;
            // ratio here could be negative or greater than 1.0
            // only need to be between 0 and 1
            if (ratio < 0) ratio = 0;
            if (ratio > 1e18) ratio = 1e18;

            ratioUint = uint256(ratio);
        }

        // these two have same decimals, should adjust A to have A decimals,
        // this is TODO for cases when tokenA and tokenB has different decimals
        uint256 comissionA = (feeAmount * ratioUint) / 1e18;
        uint256 comissionB = feeAmount - comissionA;

        tokenA.transfer(feeAddress, comissionA);
        tokenB.transfer(feeAddress, comissionB);

        return (amountA - comissionA, amountB - comissionB);
=======
        receivedB = exchange.swap(amountB, address(bsw), address(tokenB), address(this));
>>>>>>> 27d031a5
    }

    function calculateSwapAmount(uint256 tokenAmount, uint256 dexFee)
        private
        view
        returns (uint256 amountA, uint256 amountB)
    {
        (uint256 reserve0, uint256 reserve1, ) = IUniswapV2Pair(
            address(lpToken)
        ).getReserves();
        address token0 = IUniswapV2Pair(address(lpToken)).token0();
        uint256 oraclePrice;
        uint256 ammPrice;
        (reserve0, reserve1, oraclePrice, ammPrice) = address(tokenA) == token0
            ? (
                reserve0,
                reserve1,
                getOraclePrice(address(tokenA), address(tokenB)),
                (reserve0 * 1e18) / reserve1
            )
            : (
                reserve1,
                reserve0,
                getOraclePrice(address(tokenB), address(tokenA)),
                (reserve1 * 1e18) / reserve0
            );
        uint256 priceDiff = oraclePrice > ammPrice
            ? oraclePrice - ammPrice
            : ammPrice - oraclePrice;
        if (priceDiff > PRICE_DELTA) revert PriceManipulation();
        uint256 amountAToSell = (tokenAmount * reserve1 * 1e18) /
            ((oraclePrice * reserve0 * (1e18 - dexFee)) /
                1e18 +
                reserve1 *
                1e18);
        amountB = (amountAToSell * oraclePrice * (1e18 - dexFee)) / 1e36;
        amountA = tokenAmount - amountAToSell;
    }

    // Return Price of token0 in token1 with 18 decimals
    function getOraclePrice(address token0, address token1)
        public
        view
        returns (uint256 price)
    {
        (uint256 price0, uint8 price0Decimals) = oracle.getTokenUsdPrice(
            token0
        );
        (uint256 price1, uint8 price1Decimals) = oracle.getTokenUsdPrice(
            token1
        );
        price =
            (price1 * 1e18 * (10**price0Decimals)) /
            (price0 * (10**price1Decimals));
    }
}<|MERGE_RESOLUTION|>--- conflicted
+++ resolved
@@ -356,17 +356,12 @@
         );
 
         bsw.transfer(address(exchange), amountB);
-<<<<<<< HEAD
+
         receivedB = exchange.swap(
             amountB,
             address(bsw),
             address(tokenB),
             address(this)
-        );
-
-        (receivedA, receivedB) = collectProtocolCommission(
-            receivedA,
-            receivedB
         );
     }
 
@@ -382,52 +377,6 @@
             address(tokenA),
             address(this)
         );
-
-        (receivedA, ) = collectProtocolCommission(receivedA, 0);
-    }
-
-    function collectProtocolCommission(uint256 amountA, uint256 amountB)
-        private
-        returns (uint256 amountAfterFeeA, uint256 amountAfterFeeB)
-    {
-        uint256 feePercent = StrategyRouter(strategyRouter).feePercent();
-        address feeAddress = StrategyRouter(strategyRouter).feeAddress();
-        uint256 ratioUint;
-        uint256 feeAmount = ((amountA + amountB) * feePercent) /
-            PERCENT_DENOMINATOR;
-        {
-            (uint256 r0, uint256 r1, ) = IUniswapV2Pair(address(lpToken))
-                .getReserves();
-
-            // equation: (a - (c*v))/(b - (c-c*v)) = z/x
-            // solution for v = (a*x - b*z + c*z) / (c * (z+x))
-            // a,b is current token amounts, z,x is pair reserves, c is total fee amount to take from a+b
-            // v is ratio to apply to feeAmount and take fee from a and b
-            // a and z should be converted to same decimals as token b (TODO for cases when decimals are different)
-            int256 numerator = int256(amountA * r1 + feeAmount * r0) -
-                int256(amountB * r0);
-            int256 denominator = int256(feeAmount * (r0 + r1));
-            int256 ratio = (numerator * 1e18) / denominator;
-            // ratio here could be negative or greater than 1.0
-            // only need to be between 0 and 1
-            if (ratio < 0) ratio = 0;
-            if (ratio > 1e18) ratio = 1e18;
-
-            ratioUint = uint256(ratio);
-        }
-
-        // these two have same decimals, should adjust A to have A decimals,
-        // this is TODO for cases when tokenA and tokenB has different decimals
-        uint256 comissionA = (feeAmount * ratioUint) / 1e18;
-        uint256 comissionB = feeAmount - comissionA;
-
-        tokenA.transfer(feeAddress, comissionA);
-        tokenB.transfer(feeAddress, comissionB);
-
-        return (amountA - comissionA, amountB - comissionB);
-=======
-        receivedB = exchange.swap(amountB, address(bsw), address(tokenB), address(this));
->>>>>>> 27d031a5
     }
 
     function calculateSwapAmount(uint256 tokenAmount, uint256 dexFee)

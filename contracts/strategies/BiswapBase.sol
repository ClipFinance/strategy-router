--- conflicted
+++ resolved
@@ -9,7 +9,7 @@
 import "../interfaces/IBiswapFarm.sol";
 import "../StrategyRouter.sol";
 
-import "hardhat/console.sol";
+// import "hardhat/console.sol";
 
 // Base contract to be inherited, works with biswap MasterChef:
 // address on BNB Chain: 0xDbc1A13490deeF9c3C12b44FE77b503c1B061739
@@ -20,9 +20,12 @@
     ERC20 internal immutable lpToken;
     StrategyRouter internal immutable strategyRouter;
 
-    ERC20 internal constant bsw = ERC20(0x965F527D9159dCe6288a2219DB51fc6Eef120dD1);
-    IBiswapFarm internal constant farm = IBiswapFarm(0xDbc1A13490deeF9c3C12b44FE77b503c1B061739);
-    IUniswapV2Router02 internal constant biswapRouter = IUniswapV2Router02(0x3a6d8cA21D1CF76F653A67577FA0D27453350dD8);
+    ERC20 internal constant bsw =
+        ERC20(0x965F527D9159dCe6288a2219DB51fc6Eef120dD1);
+    IBiswapFarm internal constant farm =
+        IBiswapFarm(0xDbc1A13490deeF9c3C12b44FE77b503c1B061739);
+    IUniswapV2Router02 internal constant biswapRouter =
+        IUniswapV2Router02(0x3a6d8cA21D1CF76F653A67577FA0D27453350dD8);
 
     uint256 internal immutable poolId;
 
@@ -52,13 +55,18 @@
 
     function deposit(uint256 amount) external override onlyOwner {
         Exchange exchange = strategyRouter.exchange();
-
-        uint256 dexFee = exchange.getFee(amount / 2, address(tokenA), address(tokenB));
-        uint256 amountB = calculateSwapAmount(amount / 2, dexFee);
+        uint256 dexFee = exchange.getFee(address(tokenA), address(tokenB));
+
+        uint256 amountB = calculateSwapAmount(amount, dexFee);
         uint256 amountA = amount - amountB;
 
         tokenA.transfer(address(exchange), amountB);
-        amountB = exchange.swap(amountB, address(tokenA), address(tokenB), address(this));
+        amountB = exchange.swap(
+            amountB,
+            address(tokenA),
+            address(tokenB),
+            address(this)
+        );
 
         tokenA.approve(address(biswapRouter), amountA);
         tokenB.approve(address(biswapRouter), amountB);
@@ -77,35 +85,28 @@
         farm.deposit(poolId, liquidity);
     }
 
-<<<<<<< HEAD
-    function withdraw(uint256 strategyTokenAmountToWithdraw)
+    function withdraw(uint256 amount)
         external
         override
         onlyOwner
         returns (uint256 amountWithdrawn)
     {
-=======
-    function withdraw(uint256 amount) external override onlyOwner returns (uint256 amountWithdrawn) {
->>>>>>> 44a095c7
         address token0 = IUniswapV2Pair(address(lpToken)).token0();
         address token1 = IUniswapV2Pair(address(lpToken)).token1();
         uint256 balance0 = IERC20(token0).balanceOf(address(lpToken));
         uint256 balance1 = IERC20(token1).balanceOf(address(lpToken));
 
-        uint256 amountA = strategyTokenAmountToWithdraw / 2;
-        uint256 amountB = strategyTokenAmountToWithdraw - amountA;
-
-<<<<<<< HEAD
-        uint256 (balance0, balance1) = token0 == address(tokenA)
+        uint256 amountA = amount / 2;
+        uint256 amountB = amount - amountA;
+
+        (balance0, balance1) = token0 == address(tokenA)
             ? (balance0, balance1)
             : (balance1, balance0);
-=======
-        (balance0, balance1) = token0 == address(tokenA) ? (balance0, balance1) : (balance1, balance0);
->>>>>>> 44a095c7
 
         amountB = biswapRouter.quote(amountB, balance0, balance1);
 
-        uint256 liquidityToRemove = (lpToken.totalSupply() * (amountA + amountB)) / (balance0 + balance1);
+        uint256 liquidityToRemove = (lpToken.totalSupply() *
+            (amountA + amountB)) / (balance0 + balance1);
 
         farm.withdraw(poolId, liquidityToRemove);
         lpToken.approve(address(biswapRouter), liquidityToRemove);
@@ -119,9 +120,14 @@
             block.timestamp
         );
 
-        Exchange exchange = strategyRouter.getExchange();
+        Exchange exchange = strategyRouter.exchange();
         tokenB.transfer(address(exchange), amountB);
-        amountA += exchange.swap(amountB, address(tokenB), address(tokenA), address(this));
+        amountA += exchange.swap(
+            amountB,
+            address(tokenB),
+            address(tokenA),
+            address(this)
+        );
         tokenA.transfer(msg.sender, amountA);
         return amountA;
     }
@@ -182,7 +188,12 @@
         return amountA;
     }
 
-    function withdrawAll() external override onlyOwner returns (uint256 amountWithdrawn) {
+    function withdrawAll()
+        external
+        override
+        onlyOwner
+        returns (uint256 amountWithdrawn)
+    {
         (uint256 amount, ) = farm.userInfo(poolId, address(this));
         if (amount > 0) {
             farm.withdraw(poolId, amount);
@@ -205,7 +216,12 @@
         if (amountB > 0) {
             Exchange exchange = strategyRouter.exchange();
             tokenB.transfer(address(exchange), amountB);
-            amountA += exchange.swap(amountB, address(tokenB), address(tokenA), address(this));
+            amountA += exchange.swap(
+                amountB,
+                address(tokenB),
+                address(tokenA),
+                address(this)
+            );
         }
         if (amountA > 0) {
             tokenA.transfer(msg.sender, amountA);
@@ -216,34 +232,62 @@
     /// @dev Swaps leftover tokens for a better ratio for LP.
     function fix_leftover(uint256 amountIgnore) private {
         Exchange exchange = strategyRouter.exchange();
+        uint256 dexFee = exchange.getFee(address(tokenA), address(tokenB));
         uint256 amountB = tokenB.balanceOf(address(this));
         uint256 amountA = tokenA.balanceOf(address(this)) - amountIgnore;
         uint256 toSwap;
-        if (amountB > amountA && (toSwap = amountB - amountA) > LEFTOVER_THRESHOLD_TOKEN_B) {
-            uint256 dexFee = exchange.getFee(toSwap / 2, address(tokenA), address(tokenB));
-            toSwap = calculateSwapAmount(toSwap / 2, dexFee);
+        if (
+            amountB > amountA &&
+            (toSwap = amountB - amountA) > LEFTOVER_THRESHOLD_TOKEN_B
+        ) {
+            toSwap = calculateSwapAmount(toSwap, dexFee);
             tokenB.transfer(address(exchange), toSwap);
-            exchange.swap(toSwap, address(tokenB), address(tokenA), address(this));
-        } else if (amountA > amountB && (toSwap = amountA - amountB) > LEFTOVER_THRESHOLD_TOKEN_A) {
-            uint256 dexFee = exchange.getFee(toSwap / 2, address(tokenA), address(tokenB));
-            toSwap = calculateSwapAmount(toSwap / 2, dexFee);
+            exchange.swap(
+                toSwap,
+                address(tokenB),
+                address(tokenA),
+                address(this)
+            );
+        } else if (
+            amountA > amountB &&
+            (toSwap = amountA - amountB) > LEFTOVER_THRESHOLD_TOKEN_A
+        ) {
+            toSwap = calculateSwapAmount(toSwap, dexFee);
             tokenA.transfer(address(exchange), toSwap);
-            exchange.swap(toSwap, address(tokenA), address(tokenB), address(this));
+            exchange.swap(
+                toSwap,
+                address(tokenA),
+                address(tokenB),
+                address(this)
+            );
         }
     }
 
     // swap bsw for tokenA & tokenB in proportions 50/50
-    function sellReward(uint256 bswAmount) private returns (uint256 receivedA, uint256 receivedB) {
+    function sellReward(uint256 bswAmount)
+        private
+        returns (uint256 receivedA, uint256 receivedB)
+    {
         // sell for lp ratio
         uint256 amountA = bswAmount / 2;
         uint256 amountB = bswAmount - amountA;
 
         Exchange exchange = strategyRouter.exchange();
         bsw.transfer(address(exchange), amountA);
-        receivedA = exchange.swap(amountA, address(bsw), address(tokenA), address(this));
+        receivedA = exchange.swap(
+            amountA,
+            address(bsw),
+            address(tokenA),
+            address(this)
+        );
 
         bsw.transfer(address(exchange), amountB);
-        receivedB = exchange.swap(amountB, address(bsw), address(tokenB), address(this));
+        receivedB = exchange.swap(
+            amountB,
+            address(bsw),
+            address(tokenB),
+            address(this)
+        );
 
         (receivedA, receivedB) = collectProtocolCommission(receivedA, receivedB);
     }
@@ -255,16 +299,19 @@
         uint256 feePercent = StrategyRouter(strategyRouter).feePercent();
         address feeAddress = StrategyRouter(strategyRouter).feeAddress();
         uint256 ratioUint;
-        uint256 feeAmount = ((amountA + amountB) * feePercent) / PERCENT_DENOMINATOR;
+        uint256 feeAmount = ((amountA + amountB) * feePercent) /
+            PERCENT_DENOMINATOR;
         {
-            (uint256 r0, uint256 r1, ) = IUniswapV2Pair(address(lpToken)).getReserves();
+            (uint256 r0, uint256 r1, ) = IUniswapV2Pair(address(lpToken))
+                .getReserves();
 
             // equation: (a - (c*v))/(b - (c-c*v)) = z/x
             // solution for v = (a*x - b*z + c*z) / (c * (z+x))
             // a,b is current token amounts, z,x is pair reserves, c is total fee amount to take from a+b
             // v is ratio to apply to feeAmount and take fee from a and b
             // a and z should be converted to same decimals as token b (TODO for cases when decimals are different)
-            int256 numerator = int256(amountA * r1 + feeAmount * r0) - int256(amountB * r0);
+            int256 numerator = int256(amountA * r1 + feeAmount * r0) -
+                int256(amountB * r0);
             int256 denominator = int256(feeAmount * (r0 + r1));
             int256 ratio = (numerator * 1e18) / denominator;
             // ratio here could be negative or greater than 1.0
@@ -286,10 +333,16 @@
         return (amountA - comissionA, amountB - comissionB);
     }
 
-    function calculateSwapAmount(uint256 half, uint256 dexFee) private view returns (uint256 amountAfterFee) {
-        (uint256 r0, uint256 r1, ) = IUniswapV2Pair(address(lpToken)).getReserves();
-        uint256 halfWithFee = (2 * r0 * (dexFee + 1e18)) / ((r0 * (dexFee + 1e18)) / 1e18 + r1);
-        uint256 amountB = (half * halfWithFee) / 1e18;
+    function calculateSwapAmount(uint256 amount, uint256 dexFee)
+        private
+        view
+        returns (uint256 amountAfterFee)
+    {
+        (uint256 r0, uint256 r1, ) = IUniswapV2Pair(address(lpToken))
+            .getReserves();
+        uint256 halfWithFee = (2 * r0 * (dexFee + 1e18) * 1e18) /
+            (r0 * (dexFee + 1e18) + r1 * 1e18);
+        uint256 amountB = ((amount / 2) * halfWithFee) / 1e18; // 1e18 fee denominator
         return amountB;
     }
 }
//SPDX-License-Identifier: Unlicense
pragma solidity ^0.8.0;

import "@openzeppelin/contracts/token/ERC20/IERC20.sol";
import "@openzeppelin/contracts/token/ERC20/ERC20.sol";
import "@openzeppelin/contracts/utils/structs/EnumerableSet.sol";
import "./deps/OwnableUpgradeable.sol";
import "./deps/Initializable.sol";
import "./deps/UUPSUpgradeable.sol";
import "@uniswap/v2-periphery/contracts/interfaces/IUniswapV2Router02.sol";
import "./interfaces/IStrategy.sol";
import {ReceiptNFT} from "./ReceiptNFT.sol";
import {StrategyRouter} from "./StrategyRouter.sol";
import {Exchange} from "./exchange/Exchange.sol";
import "./deps/EnumerableSetExtension.sol";
import "./interfaces/IUsdOracle.sol";

// import "hardhat/console.sol";

/// @notice This contract contains batch related code, serves as part of StrategyRouter.
/// @notice This contract should be owned by StrategyRouter.
contract Batch is Initializable, UUPSUpgradeable, OwnableUpgradeable {
    using EnumerableSet for EnumerableSet.AddressSet;
    using EnumerableSetExtension for EnumerableSet.AddressSet;

    /* ERRORS */

    error AlreadySupportedToken();
    error CantRemoveTokenOfActiveStrategy();
    error UnsupportedToken();
    error NotReceiptOwner();
    error CycleClosed();
    error DepositUnderMinimum();
    error NotEnoughBalanceInBatch();
    error CallerIsNotStrategyRouter();
<<<<<<< HEAD
    error MaxDepositFeeExceedsThreshold();
    error MinDepositFeeExceedsMax();
    error DepositFeePercentExceedsMaxPercentage();
    error InvalidDepositFeeTreasury();
    error DepositUnderDepositFeeValue();
=======
    error InvalidToken();
>>>>>>> 6e071ced

    event SetAddresses(Exchange _exchange, IUsdOracle _oracle, StrategyRouter _router, ReceiptNFT _receiptNft);
    event DepositWithFee(
        address indexed user,
        address indexed token,
        uint256 amount,
        uint256 feeAmount,
        uint256 value,
        uint256 feeValue
    );

    uint8 public constant UNIFORM_DECIMALS = 18;
    // used in rebalance function, UNIFORM_DECIMALS, so 1e17 == 0.1
    uint256 public constant REBALANCE_SWAP_THRESHOLD = 1e17;
    uint256 public constant DEPOSIT_FEE_THRESHOLD = 10e18; // 10 USD
    uint256 public constant MAX_DEPOSIT_FEE_PERCENTAGE = 300; // 3%

    uint256 public minDeposit;
    uint256 public minDepositFee;
    uint256 public maxDepositFee;
    uint256 public depositFeePercentage;
    address public depositFeeTreasury;

    ReceiptNFT public receiptContract;
    Exchange public exchange;
    StrategyRouter public router;
    IUsdOracle public oracle;

    EnumerableSet.AddressSet private supportedTokens;

    struct TokenInfo {
        address tokenAddress;
        uint256 balance;
        bool insufficientBalance;
    }

    modifier onlyStrategyRouter() {
        if (msg.sender != address(router)) revert CallerIsNotStrategyRouter();
        _;
    }

    /// @custom:oz-upgrades-unsafe-allow constructor
    constructor() {
        // lock implementation
        _disableInitializers();
    }

    function initialize() external initializer {
        __Ownable_init();
        __UUPSUpgradeable_init();
    }

    function setAddresses(
        Exchange _exchange,
        IUsdOracle _oracle,
        StrategyRouter _router,
        ReceiptNFT _receiptNft
    ) external onlyOwner {
        exchange = _exchange;
        oracle = _oracle;
        router = _router;
        receiptContract = _receiptNft;
        emit SetAddresses(_exchange, _oracle, _router, _receiptNft);
    }

    function _authorizeUpgrade(address newImplementation) internal override onlyOwner {}

    // Universal Functions

    function supportsToken(address tokenAddress) public view returns (bool) {
        return supportedTokens.contains(tokenAddress);
    }

    /// @dev Returns list of supported tokens.
    function getSupportedTokens() public view returns (address[] memory) {
        return supportedTokens.values();
    }

    function getBatchValueUsd()
        public
        view
        returns (uint256 totalBalanceUsd, uint256[] memory supportedTokenBalancesUsd)
    {
        supportedTokenBalancesUsd = new uint256[](supportedTokens.length());
        for (uint256 i; i < supportedTokenBalancesUsd.length; i++) {
            address token = supportedTokens.at(i);
            uint256 balance = ERC20(token).balanceOf(address(this));

            (uint256 price, uint8 priceDecimals) = oracle.getTokenUsdPrice(token);
            balance = ((balance * price) / 10**priceDecimals);
            balance = toUniform(balance, token);
            supportedTokenBalancesUsd[i] = balance;
            totalBalanceUsd += balance;
        }
    }

    // User Functions

    /// @notice Withdraw tokens from batch while receipts are in batch.
    /// @notice Receipts are burned.
    /// @param receiptIds Receipt NFTs ids.
    /// @dev Only callable by user wallets.
    function withdraw(
        address receiptOwner,
        uint256[] calldata receiptIds,
        uint256 _currentCycleId
    ) public onlyStrategyRouter returns (
        uint256[] memory _receiptIds,
        address[] memory _tokens,
        uint256[] memory _withdrawnTokenAmounts)
    {

        // withdrawn tokens/amounts will be sent in event. due to solidity design can't do token=>amount array
        address[] memory tokens = new address[](receiptIds.length);
        uint256[] memory withdrawnTokenAmounts = new uint256[](receiptIds.length);

        for (uint256 i = 0; i < receiptIds.length; i++) {
            uint256 receiptId = receiptIds[i];
            if (receiptContract.ownerOf(receiptId) != receiptOwner) revert NotReceiptOwner();

            ReceiptNFT.ReceiptData memory receipt = receiptContract.getReceipt(receiptId);

            // only for receipts in current batch
            if (receipt.cycleId != _currentCycleId) revert CycleClosed();

            uint256 transferAmount = fromUniform(receipt.tokenAmountUniform, receipt.token);
            ERC20(receipt.token).transfer(receiptOwner, transferAmount);
            receiptContract.burn(receiptId);

            tokens[i] = receipt.token;
            withdrawnTokenAmounts[i] = transferAmount;
        }
        return (receiptIds, tokens, withdrawnTokenAmounts);
    }

    /// @notice converting token USD amount to token amount, i.e $1000 worth of token with price of $0.5 is 2000 tokens
    function calculateTokenAmountFromUsdAmount(uint256 valueUsd, address token)
        internal
        view
        returns (uint256 tokenAmountToTransfer)
    {
        (uint256 tokenUsdPrice, uint8 oraclePriceDecimals) = oracle.getTokenUsdPrice(token);
        tokenAmountToTransfer = (valueUsd * 10**oraclePriceDecimals) / tokenUsdPrice;
        tokenAmountToTransfer = fromUniform(tokenAmountToTransfer, token);
    }

    /// @notice Deposit token into batch.
    /// @notice Tokens not deposited into strategies immediately.
    /// @param depositToken Supported token to deposit.
    /// @param _amount Amount to deposit.
    /// @dev Returns deposited token amount.
    /// @dev User should approve `_amount` of `depositToken` to this contract.
    /// @dev Only callable by user wallets.
    function deposit(
        address depositor,
        address depositToken,
        uint256 _amount,
        uint256 _currentCycleId
    ) external onlyStrategyRouter returns (uint256) {
        if (!supportsToken(depositToken)) revert UnsupportedToken();
        (uint256 price, uint8 priceDecimals) = oracle.getTokenUsdPrice(depositToken);
        uint256 value = toUniform((_amount * price) / 10**priceDecimals, depositToken);

        if (minDeposit > value) revert DepositUnderMinimum();

        // Calculate and transfer deposit fee
        if (depositFeePercentage > 0) {
            uint256 depositFeeAmount = 0;
            uint256 depositFeeValue = 0;

            depositFeeValue = value * depositFeePercentage / 10000;
            if (depositFeeValue < minDepositFee) {
                depositFeeValue = minDepositFee;
            } else if (depositFeeValue > maxDepositFee) {
                depositFeeValue = maxDepositFee;
            }

            // revert if deposit fee is more than deposit value
            if (depositFeeValue > value) revert DepositUnderDepositFeeValue();

            uint256 depositValue = value - depositFeeValue;
            uint256 depositAmount = (_amount * depositValue) / value;

            // calculate deposit fee amount
            depositFeeAmount = _amount - depositAmount;

            // set amount as deposited amount
            _amount = depositAmount;

            IERC20(depositToken).transfer(depositFeeTreasury, depositFeeAmount);
            emit DepositWithFee(
                depositor,
                depositToken,
                depositAmount,
                depositFeeAmount,
                depositValue,
                depositFeeValue
            );
        }

        uint256 amountUniform = toUniform(_amount, depositToken);

        receiptContract.mint(_currentCycleId, amountUniform, depositToken, depositor);

        return _amount;
    }

    function transfer(
        address token,
        address to,
        uint256 amount
    ) external onlyStrategyRouter {
        ERC20(token).transfer(to, amount);
    }

    // Admin functions

    /// @notice Minimum to be deposited in the batch.
    /// @param amount Amount of usd, must be `UNIFORM_DECIMALS` decimals.
    /// @dev Admin function.
    function setMinDepositUsd(uint256 amount) external onlyStrategyRouter {
        minDeposit = amount;
    }

    /// @notice The deposit fee is a percentage of the deposit amount.
    /// @param _minDepositFee Amount of usd, must be `UNIFORM_DECIMALS` decimals.
    /// @param _maxDepositFee Amount of usd, must be `UNIFORM_DECIMALS` decimals.
    /// @param _depositFeePercentage Percentage of deposit fee, must be between 1 and 10000.
    /// @param _depositFeeTreasury Address to send deposit fees to.
    /// @dev Admin function.
    function setDepositFee(
        uint256 _minDepositFee,
        uint256 _maxDepositFee,
        uint256 _depositFeePercentage,
        address _depositFeeTreasury
    ) external onlyStrategyRouter {
        if (_maxDepositFee > DEPOSIT_FEE_THRESHOLD) revert MaxDepositFeeExceedsThreshold();
        if (_maxDepositFee < _minDepositFee) revert MinDepositFeeExceedsMax();
        if (_depositFeePercentage > MAX_DEPOSIT_FEE_PERCENTAGE) revert DepositFeePercentExceedsMaxPercentage();
        if (_depositFeeTreasury == address(0)) revert InvalidDepositFeeTreasury();

        minDepositFee = _minDepositFee;
        maxDepositFee = _maxDepositFee;
        depositFeePercentage = _depositFeePercentage;
        depositFeeTreasury = _depositFeeTreasury;
    }

    function rebalance() public onlyStrategyRouter returns (uint256[] memory balancesPendingAllocationToStrategy) {
        uint256 totalBatchUnallocatedTokens;

        // point 1
        TokenInfo[] memory tokenInfos = new TokenInfo[](supportedTokens.length());

        // point 2
        for (uint256 i; i < tokenInfos.length; i++) {
            tokenInfos[i].tokenAddress = supportedTokens.at(i);
            tokenInfos[i].balance = ERC20(tokenInfos[i].tokenAddress).balanceOf(address(this));

            uint tokenBalanceUniform = toUniform(
                tokenInfos[i].balance,
                tokenInfos[i].tokenAddress
            );

            // point 3
            if (tokenBalanceUniform > REBALANCE_SWAP_THRESHOLD) {
                totalBatchUnallocatedTokens += tokenBalanceUniform;
            } else {
                tokenInfos[i].insufficientBalance = true;
            }
        }

        (StrategyRouter.StrategyInfo[] memory strategies, uint256 remainingToAllocateStrategiesWeightSum)
            = router.getStrategies();

        balancesPendingAllocationToStrategy = new uint256[](strategies.length);
        uint256[] memory strategyToSupportedTokenIndexMap = new uint256[](strategies.length);
        // first traversal over strategies
        // 1. collect info: supported token index that corresponds to a strategy
        // 2. try to allocate funds to a strategy if a batch has balance in strategy's deposit token
        // that minimises swaps between tokens – prefer to put a token to strategy that natively support it
        for (uint256 i; i < strategies.length; i++) {
            // necessary check in assumption that some strategies could have 0 weight
            if (remainingToAllocateStrategiesWeightSum == 0) {
                break;
            }
            address strategyToken = strategies[i].depositToken;
            uint256 desiredStrategyBalanceUniform = totalBatchUnallocatedTokens * strategies[i].weight
                / remainingToAllocateStrategiesWeightSum;

            // nothing to deposit to this strategy
            if (desiredStrategyBalanceUniform <= REBALANCE_SWAP_THRESHOLD) {
                continue;
            }

            // figure out corresponding token index in supported tokens list
            // TODO corresponding token index in supported tokens list should be known upfront
            for (uint256 j; j < tokenInfos.length; j++) {
                if (strategyToken == tokenInfos[j].tokenAddress) {
                    strategyToSupportedTokenIndexMap[i] = j;
                    break;
                }
            }

            if (tokenInfos[strategyToSupportedTokenIndexMap[i]].insufficientBalance) {
                continue;
            }

            uint256 batchTokenBalanceUniform = toUniform(
                tokenInfos[strategyToSupportedTokenIndexMap[i]].balance,
                strategyToken
            );
            // if there anything to allocate to a strategy
            if (batchTokenBalanceUniform >= desiredStrategyBalanceUniform) {
                // reduce weight of the current strategy in this iteration of rebalance to 0
                remainingToAllocateStrategiesWeightSum -= strategies[i].weight;
                strategies[i].weight = 0;
                // manipulation to avoid dust:
                // if the case remaining balance of token is below allocation threshold –
                // send it to the current strategy
                if (batchTokenBalanceUniform - desiredStrategyBalanceUniform <= REBALANCE_SWAP_THRESHOLD) {
                    totalBatchUnallocatedTokens -= batchTokenBalanceUniform;
                    balancesPendingAllocationToStrategy[i] += tokenInfos[strategyToSupportedTokenIndexMap[i]].balance;
                    // tokenInfos[strategyToSupportedTokenIndexMap[i]].balance = 0; CAREFUL!!! optimisation, works only with the following flag
                    tokenInfos[strategyToSupportedTokenIndexMap[i]].insufficientBalance = true;
                } else {
                    // !!!IMPORTANT: reduce total in batch by desiredStrategyBalance in real tokens
                    // converted back to uniform tokens instead of using desiredStrategyBalanceUniform
                    // because desiredStrategyBalanceUniform is a virtual value
                    // that could mismatch the real token number
                    // Example: here can be desiredStrategyBalanceUniform = 333333333333333333 (10**18 decimals)
                    // while real value desiredStrategyBalance = 33333333 (10**8 real token precision)
                    // we should subtract 333333330000000000
                    uint256 desiredStrategyBalance = fromUniform(desiredStrategyBalanceUniform, strategyToken);
                    totalBatchUnallocatedTokens -= toUniform(desiredStrategyBalance, strategyToken);
                    tokenInfos[strategyToSupportedTokenIndexMap[i]].balance -= desiredStrategyBalance;
                    balancesPendingAllocationToStrategy[i] += desiredStrategyBalance;
                }
            } else {
                // reduce strategy weight in the current rebalance iteration proportionally to the degree
                // at which the strategy's desired balance was saturated
                // For example: if a strategy's weight is 10,000 and the total weight is 100,000
                // and the strategy's desired balance was saturated by 80%
                // we reduce the strategy weight by 80%
                // strategy weight = 10,000 - 80% * 10,000 = 2,000
                // total strategy weight = 100,000 - 80% * 10,000 = 92,000
                uint256 strategyWeightFulfilled = strategies[i].weight * batchTokenBalanceUniform
                    / desiredStrategyBalanceUniform;
                remainingToAllocateStrategiesWeightSum -= strategyWeightFulfilled;
                strategies[i].weight -= strategyWeightFulfilled;

                totalBatchUnallocatedTokens -= batchTokenBalanceUniform;
                balancesPendingAllocationToStrategy[i] += tokenInfos[strategyToSupportedTokenIndexMap[i]].balance;
                // tokenInfos[strategyToSupportedTokenIndexMap[i]].balance = 0; CAREFUL!!! optimisation, works only with the following flag
                tokenInfos[strategyToSupportedTokenIndexMap[i]].insufficientBalance = true;
            }
        }

        // if everything was rebalanced already then remainingToAllocateStrategiesWeightSum == 0, spare cycles
        if (remainingToAllocateStrategiesWeightSum > 0) {
            for (uint256 i; i < strategies.length; i++) {
                // necessary check as some strategies that go last could saturated on the previous step already
                if (remainingToAllocateStrategiesWeightSum == 0) {
                    break;
                }

                uint256 desiredStrategyBalanceUniform = totalBatchUnallocatedTokens * strategies[i].weight
                    / remainingToAllocateStrategiesWeightSum;
                remainingToAllocateStrategiesWeightSum -= strategies[i].weight;

                if (desiredStrategyBalanceUniform <= REBALANCE_SWAP_THRESHOLD) {
                    continue;
                }

                address strategyToken = strategies[i].depositToken;
                for (uint256 j; j < tokenInfos.length; j++) {
                    if (j == strategyToSupportedTokenIndexMap[i]) {
                        continue;
                    }

                    if (tokenInfos[j].insufficientBalance) {
                        continue;
                    }

                    uint256 batchTokenBalanceUniform = toUniform(tokenInfos[j].balance, tokenInfos[j].tokenAddress);

                    // is there anything to allocate to a strategy
                    uint256 toSell;
                    if (batchTokenBalanceUniform >= desiredStrategyBalanceUniform) {
                        // manipulation to avoid leaving dust
                        // if the case remaining balance of token is below allocation threshold –
                        // send it to the current strategy
                        if (batchTokenBalanceUniform - desiredStrategyBalanceUniform <= REBALANCE_SWAP_THRESHOLD) {
                            totalBatchUnallocatedTokens -= batchTokenBalanceUniform;
                            toSell = tokenInfos[j].balance;
                            desiredStrategyBalanceUniform = 0;
                            // tokenInfos[j].balance = 0; CAREFUL!!! optimisation, works only with the following flag
                            tokenInfos[j].insufficientBalance = true;
                        } else {
                            // !!!IMPORTANT: reduce total in batch by desiredStrategyBalance in real tokens
                            // converted back to uniform tokens instead of using desiredStrategyBalanceUniform
                            // because desiredStrategyBalanceUniform is a virtual value
                            // that could mismatch the real token number
                            // Example: here can be desiredStrategyBalanceUniform = 333333333333333333 (10**18 decimals)
                            // while real value desiredStrategyBalance = 33333333 (10**8 real token precision)
                            // we should subtract 333333330000000000
                            toSell = fromUniform(desiredStrategyBalanceUniform, tokenInfos[j].tokenAddress);
                            totalBatchUnallocatedTokens -= toUniform(toSell, tokenInfos[j].tokenAddress);
                            desiredStrategyBalanceUniform = 0;
                            tokenInfos[j].balance -= toSell;
                        }
                    } else {
                        totalBatchUnallocatedTokens -= batchTokenBalanceUniform;
                        toSell = tokenInfos[j].balance;
                        desiredStrategyBalanceUniform -= batchTokenBalanceUniform;
                        // tokenInfos[j].balance = 0; CAREFUL!!! optimisation, works only with the following flag
                        tokenInfos[j].insufficientBalance = true;
                    }

                    balancesPendingAllocationToStrategy[i] += _trySwap(toSell, tokenInfos[j].tokenAddress, strategyToken);

                    // if remaining desired strategy amount is below the threshold then break the cycle
                    if (desiredStrategyBalanceUniform <= REBALANCE_SWAP_THRESHOLD) {
                        break;
                    }
                }
            }
        }
    }

    /// @notice Set token as supported for user deposit and withdraw.
    /// @dev Admin function.
    function setSupportedToken(address tokenAddress, bool supported) external onlyStrategyRouter {
        // attempt to check that token address is valid
        if (!oracle.isTokenSupported(tokenAddress)) {
            revert InvalidToken();
        }
        if (supported && supportsToken(tokenAddress)) revert AlreadySupportedToken();

        if (supported) {
            supportedTokens.add(tokenAddress);
        } else {
            uint8 len = uint8(router.getStrategiesCount());
            // don't remove tokens that are in use by active strategies
            for (uint256 i = 0; i < len; i++) {
                if (router.getStrategyDepositToken(i) == tokenAddress) {
                    revert CantRemoveTokenOfActiveStrategy();
                }
            }
            supportedTokens.remove(tokenAddress);
        }
    }

    // Internals

    /// @dev Change decimal places of number from `oldDecimals` to `newDecimals`.
    function changeDecimals(
        uint256 amount,
        uint8 oldDecimals,
        uint8 newDecimals
    ) private pure returns (uint256) {
        if (oldDecimals < newDecimals) {
            return amount * (10**(newDecimals - oldDecimals));
        } else if (oldDecimals > newDecimals) {
            return amount / (10**(oldDecimals - newDecimals));
        }
        return amount;
    }

    /// @dev Swap tokens if they are different (i.e. not the same token)
    function _trySwap(
        uint256 amount, // tokenFromAmount
        address from, // tokenFrom
        address to // tokenTo
    ) private returns (uint256 result) {
        if (from != to) {
            IERC20(from).transfer(address(exchange), amount);
            result = exchange.swap(amount, from, to, address(this));
            return result;
        }
        return amount;
    }

    /// @dev Change decimal places from token decimals to `UNIFORM_DECIMALS`.
    function toUniform(uint256 amount, address token) private view returns (uint256) {
        return changeDecimals(amount, ERC20(token).decimals(), UNIFORM_DECIMALS);
    }

    /// @dev Convert decimal places from `UNIFORM_DECIMALS` to token decimals.
    function fromUniform(uint256 amount, address token) private view returns (uint256) {
        return changeDecimals(amount, UNIFORM_DECIMALS, ERC20(token).decimals());
    }
}<|MERGE_RESOLUTION|>--- conflicted
+++ resolved
@@ -33,15 +33,12 @@
     error DepositUnderMinimum();
     error NotEnoughBalanceInBatch();
     error CallerIsNotStrategyRouter();
-<<<<<<< HEAD
     error MaxDepositFeeExceedsThreshold();
     error MinDepositFeeExceedsMax();
     error DepositFeePercentExceedsMaxPercentage();
     error InvalidDepositFeeTreasury();
     error DepositUnderDepositFeeValue();
-=======
     error InvalidToken();
->>>>>>> 6e071ced
 
     event SetAddresses(Exchange _exchange, IUsdOracle _oracle, StrategyRouter _router, ReceiptNFT _receiptNft);
     event DepositWithFee(

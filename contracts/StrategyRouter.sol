//SPDX-License-Identifier: Unlicense
pragma solidity ^0.8.0;

import "@openzeppelin/contracts/token/ERC20/IERC20.sol";
import "@openzeppelin/contracts/token/ERC20/ERC20.sol";
import "@chainlink/contracts/src/v0.8/AutomationCompatible.sol";
import "./deps/OwnableUpgradeable.sol";
import "./deps/Initializable.sol";
import "./deps/UUPSUpgradeable.sol";
import "@uniswap/v2-periphery/contracts/interfaces/IUniswapV2Router02.sol";
import "./interfaces/IStrategy.sol";
import "./interfaces/IUsdOracle.sol";
import {ReceiptNFT} from "./ReceiptNFT.sol";
import {Exchange} from "./exchange/Exchange.sol";
import {SharesToken} from "./SharesToken.sol";
import "./Batch.sol";
import "./StrategyRouterLib.sol";

// import "hardhat/console.sol";

/// @custom:oz-upgrades-unsafe-allow external-library-linking
contract StrategyRouter is Initializable, UUPSUpgradeable, OwnableUpgradeable, AutomationCompatibleInterface {
    /* EVENTS */

    /// @notice Fires when user deposits in batch.
    /// @param token Supported token that user want to deposit.
    /// @param amount Amount of `token` transferred from user.
    event Deposit(address indexed user, address token, uint256 amount);
    /// @notice Fires when batch is deposited into strategies.
    /// @param closedCycleId Index of the cycle that is closed.
    /// @param amount Sum of different tokens deposited into strategies.
    event AllocateToStrategies(uint256 indexed closedCycleId, uint256 amount);
    /// @notice Fires when user withdraw from strategies.
    /// @param token Supported token that user requested to receive after withdraw.
    /// @param amount Amount of `token` received by user.
    event WithdrawFromStrategies(address indexed user, address token, uint256 amount);
    /// @notice Fires when user converts his receipt into shares token.
    /// @param shares Amount of shares received by user.
    /// @param receiptIds Indexes of the receipts burned.
    event RedeemReceiptsToShares(address indexed user, uint256 shares, uint256[] receiptIds);
    /// @notice Fires when moderator converts foreign receipts into shares token.
    /// @param receiptIds Indexes of the receipts burned.
    event RedeemReceiptsToSharesByModerators(address indexed moderator, uint256[] receiptIds);

    /// @notice Fires when user withdraw from batch.
    /// @param user who initiated withdrawal.
    /// @param receiptIds original IDs of the corresponding deposited receipts (NFTs).
    /// @param token that is being withdrawn. can be one token multiple times.
    /// @param amount Amount of `token` received by user.
    event WithdrawFromBatch(address indexed user, uint256[] receiptIds, address[] token, uint256[] amount);

    // Events for setters.
    event SetMinDeposit(uint256 newAmount);
    event SetAllocationWindowTime(uint256 newDuration);
    event SetFeeAddress(address newAddress);
    event SetFeePercent(uint256 newPercent);
    event SetAddresses(
        Exchange _exchange,
        IUsdOracle _oracle,
        SharesToken _sharesToken,
        Batch _batch,
        ReceiptNFT _receiptNft
    );

    /* ERRORS */
    error AmountExceedTotalSupply();
    error UnsupportedToken();
    error NotReceiptOwner();
    error CycleNotClosed();
    error CycleClosed();
    error InsufficientShares();
    error DuplicateStrategy();
    error CycleNotClosableYet();
    error AmountNotSpecified();
    error CantRemoveLastStrategy();
    error NothingToRebalance();
    error NotModerator();
    error WithdrawnAmountLowerThanExpectedAmount();

    struct StrategyInfo {
        address strategyAddress;
        address depositToken;
        uint256 weight;
    }

    struct Cycle {
        // block.timestamp at which cycle started
        uint256 startAt;
        // batch USD value before deposited into strategies
        uint256 totalDepositedInUsd;
        // USD value received by strategies after all swaps necessary to ape into strategies
        uint256 receivedByStrategiesInUsd;
        // Protocol TVL after compound idle strategy and actual deposit to strategies
        uint256 strategiesBalanceWithCompoundAndBatchDepositsInUsd;
        // price per share in USD
        uint256 pricePerShare;
        // tokens price at time of the deposit to strategies
        mapping(address => uint256) prices;
    }

    uint8 private constant UNIFORM_DECIMALS = 18;
    uint256 private constant PRECISION = 1e18;
    uint256 private constant MAX_FEE_PERCENT = 2000;
<<<<<<< HEAD
    uint256 private constant FEE_PERCENT_PRECISION = 100;
=======
    // we do not try to withdraw amount below this threshold
    // cause gas spendings are high compared to this amount
    uint256 private constant WITHDRAWAL_DUST_THRESHOLD_USD = 1e17; // 10 cents / 0.1 USD
>>>>>>> 8ce5e45c

    /// @notice The time of the first deposit that triggered a current cycle
    uint256 public currentCycleFirstDepositAt;
    /// @notice Current cycle duration in seconds, until funds are allocated from batch to strategies
    uint256 public allocationWindowTime;
    /// @notice Current cycle counter. Incremented at the end of the cycle
    uint256 public currentCycleId;
    /// @notice Current cycle deposits counter. Incremented on deposit and decremented on withdrawal.  
    uint256 public currentCycleDepositsCount;
    /// @notice Protocol comission in percents taken from yield. One percent is 100.
    uint256 public feePercent;

    ReceiptNFT private receiptContract;
    Exchange public exchange;
    IUsdOracle private oracle;
    SharesToken private sharesToken;
    Batch private batch;
    address public feeAddress;

    StrategyInfo[] public strategies;
    mapping(uint256 => Cycle) public cycles;
    mapping(address => bool) public moderators;

    modifier onlyModerators() {
        if (!moderators[msg.sender]) revert NotModerator();
        _;
    }

    /// @custom:oz-upgrades-unsafe-allow constructor
    constructor() {
        // lock implementation
        _disableInitializers();
    }

    function initialize() external initializer {
        __Ownable_init();
        __UUPSUpgradeable_init();

        cycles[0].startAt = block.timestamp;
        allocationWindowTime = 1 hours;
        moderators[owner()] = true;
    }

    function setAddresses(
        Exchange _exchange,
        IUsdOracle _oracle,
        SharesToken _sharesToken,
        Batch _batch,
        ReceiptNFT _receiptNft
    ) external onlyOwner {
        exchange = _exchange;
        oracle = _oracle;
        sharesToken = _sharesToken;
        batch = _batch;
        receiptContract = _receiptNft;
        emit SetAddresses(_exchange, _oracle, _sharesToken, _batch, _receiptNft);
    }

    function _authorizeUpgrade(address newImplementation) internal override onlyOwner {}

    // Universal Functions

    /// @notice Send pending money collected in the batch into the strategies.
    /// @notice Can be called when `allocationWindowTime` seconds has been passed or
    ///         batch usd value is more than zero.
    function allocateToStrategies() external {
        /*
        step 1 - preparing data and assigning local variables for later reference
        step 2 - check requirements to launch a cycle
            condition #1: deposit in the current cycle is greater than zero
        step 3 - store USD price of supported tokens as cycle information
        step 4 - collect yield and re-deposit/re-stake depending on strategy
        step 5 - rebalance token in batch to match our desired strategies ratio
        step 6 - batch transfers funds to strategies and strategies deposit tokens to their respective farms
        step 7 - we calculate share price for the current cycle and calculate a new amount of shares to issue

            Description:

                step 7.1 - Get previous TVL from previous cycle and calculate compounded profit: current TVL 
                           minus previous cycle TVL. if current cycle = 0, then TVL = 0
                step 7.2 - Save corrected current TVL in Cycle[strategiesBalanceWithCompoundAndBatchDepositsInUsd] for the next cycle
                step 7.3 - Calculate price per share
                step 7.4 - Mint shares for the new protocol's deposits
                step 7.5 - Mint CLT for Clip's treasure address. CLT amount = fee / price per share

            Case example:

                Previous cycle strategies TVL = 1000 USD and total shares count is 1000 CLT
                Compound yield is 10 USD, hence protocol commission (protocolCommissionInUsd) is 10 USD * 20% = 2 USD
                TLV after compound is 1010 USD. TVL excluding platform's commission is 1008 USD

                Hence protocol commission in shares (protocolCommissionInShares) will be

                (1010 USD * 1000 CLT / (1010 USD - 2 USD)) - 1000 CLT = 1.98412698 CLT

        step 8 - Calculate protocol's comission and withhold commission by issuing share tokens
        step 9 - store remaining information for the current cycle
        */
        // step 1
        uint256 _currentCycleId = currentCycleId;
        (uint256 batchValueInUsd, ) = getBatchValueUsd();

        // step 2
        if (batchValueInUsd == 0) revert CycleNotClosableYet();

        currentCycleFirstDepositAt = 0;

        // step 3
        {
            address[] memory tokens = getSupportedTokens();
            for (uint256 i = 0; i < tokens.length; i++) {
                if (ERC20(tokens[i]).balanceOf(address(batch)) > 0) {
                    (uint256 priceUsd, uint8 priceDecimals) = oracle.getTokenUsdPrice(tokens[i]);
                    cycles[_currentCycleId].prices[tokens[i]] = StrategyRouterLib.changeDecimals(
                        priceUsd,
                        priceDecimals,
                        UNIFORM_DECIMALS
                    );
                }
            }
        }

        // step 4
        uint256 strategiesLength = strategies.length;
        for (uint256 i; i < strategiesLength; i++) {
            IStrategy(strategies[i].strategyAddress).compound();
        }

        // step 5
        (uint256 strategiesBalanceAfterCompoundInUsd, ) = getStrategiesValue(); // value $1010 ($10 compounded)
        uint256[] memory depositAmountsInTokens = batch.rebalance();

        // step 6
        for (uint256 i; i < strategiesLength; i++) {
            address strategyDepositToken = strategies[i].depositToken;

            if (depositAmountsInTokens[i] > 0) {
                batch.transfer(strategyDepositToken, strategies[i].strategyAddress, depositAmountsInTokens[i]);

                IStrategy(strategies[i].strategyAddress).deposit(depositAmountsInTokens[i]);
            }
        }

        // step 7
        (uint256 strategiesBalanceAfterDepositInUsd, ) = getStrategiesValue();
        uint256 receivedByStrategiesInUsd = strategiesBalanceAfterDepositInUsd - strategiesBalanceAfterCompoundInUsd;

        uint256 totalShares = sharesToken.totalSupply();

        if (totalShares == 0) {
            sharesToken.mint(address(this), receivedByStrategiesInUsd);
            cycles[_currentCycleId].strategiesBalanceWithCompoundAndBatchDepositsInUsd = strategiesBalanceAfterDepositInUsd;
            cycles[_currentCycleId].pricePerShare = (strategiesBalanceAfterDepositInUsd * PRECISION) / sharesToken.totalSupply();
        } else {
            // step 7.1
            uint256 protocolCommissionInUsd = 0;
            if (strategiesBalanceAfterCompoundInUsd > cycles[_currentCycleId-1].strategiesBalanceWithCompoundAndBatchDepositsInUsd) {
                protocolCommissionInUsd = (strategiesBalanceAfterCompoundInUsd - cycles[_currentCycleId-1].strategiesBalanceWithCompoundAndBatchDepositsInUsd) * feePercent / (100 * FEE_PERCENT_PRECISION);
            }

            // step 7.2
            cycles[_currentCycleId].strategiesBalanceWithCompoundAndBatchDepositsInUsd = strategiesBalanceAfterDepositInUsd;
            // step 7.3
            cycles[_currentCycleId].pricePerShare = ((strategiesBalanceAfterCompoundInUsd - protocolCommissionInUsd) * PRECISION) / totalShares;

            // step 7.4
            uint256 newShares = (receivedByStrategiesInUsd * PRECISION) / cycles[_currentCycleId].pricePerShare;
            sharesToken.mint(address(this), newShares);

            // step 7.5
            uint256 protocolCommissionInShares = (protocolCommissionInUsd * PRECISION) / cycles[_currentCycleId].pricePerShare;
            sharesToken.mint(feeAddress, protocolCommissionInShares);
        }

        // step 8
        cycles[_currentCycleId].receivedByStrategiesInUsd = receivedByStrategiesInUsd;
        cycles[_currentCycleId].totalDepositedInUsd = batchValueInUsd;

        emit AllocateToStrategies(_currentCycleId, receivedByStrategiesInUsd);

        // step 9
        ++currentCycleId;
        currentCycleDepositsCount = 0;
        cycles[_currentCycleId].startAt = block.timestamp;
    }

    /// @notice Harvest yield from farms, and reinvest these rewards into strategies.
    /// @notice Part of the harvested rewards is taken as protocol comission.
    function compoundAll() external {
        if (sharesToken.totalSupply() == 0) revert();

        uint256 len = strategies.length;
        for (uint256 i; i < len; i++) {
            IStrategy(strategies[i].strategyAddress).compound();
        }
    }

    /// @dev Returns list of supported tokens.
    function getSupportedTokens() public view returns (address[] memory) {
        return batch.getSupportedTokens();
    }

    /// @dev Returns strategy weight as percent of total weight.
    function getStrategyPercentWeight(uint256 _strategyId) public view returns (uint256 strategyPercentAllocation) {
        return StrategyRouterLib.getStrategyPercentWeight(_strategyId, strategies);
    }

    /// @notice Returns count of strategies.
    function getStrategiesCount() public view returns (uint256 count) {
        return strategies.length;
    }

    /// @notice Returns array of strategies.
    function getStrategies() public view returns (StrategyInfo[] memory) {
        return strategies;
    }

    /// @notice Returns deposit token of the strategy.
    function getStrategyDepositToken(uint256 i) public view returns (address) {
        return strategies[i].depositToken;
    }

    /// @notice Returns usd value of the token balances and their sum in the strategies.
    /// @notice All returned amounts have `UNIFORM_DECIMALS` decimals.
    /// @return totalBalance Total usd value.
    /// @return balances Array of usd value of token balances.
    function getStrategiesValue() public view returns (uint256 totalBalance, uint256[] memory balances) {
        (totalBalance, balances) = StrategyRouterLib.getStrategiesValue(oracle, strategies);
    }

    /// @notice Returns usd values of the tokens balances and their sum in the batch.
    /// @notice All returned amounts have `UNIFORM_DECIMALS` decimals.
    /// @return totalBalance Total batch usd value.
    /// @return balances Array of usd value of token balances in the batch.
    function getBatchValueUsd() public view returns (uint256 totalBalance, uint256[] memory balances) {
        return batch.getBatchValueUsd();
    }

    /// @notice Returns stored address of the `Exchange` contract.
    function getExchange() public view returns (Exchange) {
        return exchange;
    }

    /// @notice Calculates amount of redeemable shares by burning receipts.
    /// @notice Cycle noted in receipts should be closed.
    function calculateSharesFromReceipts(uint256[] calldata receiptIds) public view returns (uint256 shares) {
        ReceiptNFT _receiptContract = receiptContract;
        uint256 _currentCycleId = currentCycleId;
        for (uint256 i = 0; i < receiptIds.length; i++) {
            uint256 receiptId = receiptIds[i];
            shares += StrategyRouterLib.calculateSharesFromReceipt(
                receiptId,
                _currentCycleId,
                _receiptContract,
                cycles
            );
        }
    }

    /// @notice Reedem shares for receipts on behalf of their owners.
    /// @notice Cycle noted in receipts should be closed.
    /// @notice Only callable by moderators.
    function redeemReceiptsToSharesByModerators(uint256[] calldata receiptIds) public onlyModerators {
        StrategyRouterLib.redeemReceiptsToSharesByModerators(
            receiptIds,
            currentCycleId,
            receiptContract,
            sharesToken,
            cycles
        );
        emit RedeemReceiptsToSharesByModerators(msg.sender, receiptIds);
    }

    /// @notice Calculate current usd value of shares.
    /// @dev Returned amount has `UNIFORM_DECIMALS` decimals.
    function calculateSharesUsdValue(uint256 amountShares) public view returns (uint256 amountUsd) {
        uint256 totalShares = sharesToken.totalSupply();
        if (amountShares > totalShares) revert AmountExceedTotalSupply();
        (uint256 strategiesLockedUsd, ) = getStrategiesValue();
        uint256 currentPricePerShare = (strategiesLockedUsd * PRECISION) / totalShares;

        return (amountShares * currentPricePerShare) / PRECISION;
    }

    /// @notice Calculate shares amount from usd value.
    /// @dev Returned amount has `UNIFORM_DECIMALS` decimals.
    function calculateSharesAmountFromUsdAmount(uint256 amount) public view returns (uint256 shares) {
        (uint256 strategiesLockedUsd, ) = getStrategiesValue();
        uint256 currentPricePerShare = (strategiesLockedUsd * PRECISION) / sharesToken.totalSupply();
        shares = (amount * PRECISION) / currentPricePerShare;
    }

    /// @notice Returns whether this token is supported.
    /// @param tokenAddress Token address to lookup.
    function supportsToken(address tokenAddress) public view returns (bool isSupported) {
        return batch.supportsToken(tokenAddress);
    }

    // User Functions

    /// @notice Convert receipts into share tokens.
    /// @notice Cycle noted in receipt should be closed.
    /// @return shares Amount of shares redeemed by burning receipts.
    function redeemReceiptsToShares(uint256[] calldata receiptIds) public returns (uint256 shares) {
        shares = StrategyRouterLib.burnReceipts(receiptIds, currentCycleId, receiptContract, cycles);
        sharesToken.transfer(msg.sender, shares);
        emit RedeemReceiptsToShares(msg.sender, shares, receiptIds);
    }

    /// @notice Withdraw tokens from strategies.
    /// @notice On partial withdraw leftover shares transferred to user.
    /// @notice If not enough shares unlocked from receipt, or no receipts are passed, then shares will be taken from user.
    /// @notice Receipts are burned.
    /// @notice Cycle noted in receipts should be closed.
    /// @param receiptIds Array of ReceiptNFT ids.
    /// @param withdrawToken Supported token that user wish to receive.
    /// @param shares Amount of shares to withdraw.
    function withdrawFromStrategies(
        uint256[] calldata receiptIds,
        address withdrawToken,
        uint256 shares,
        uint256 minTokenAmountToWithdraw
    ) external returns (uint256 withdrawnAmount) {
        if (shares == 0) revert AmountNotSpecified();
        if (!supportsToken(withdrawToken)) revert UnsupportedToken();

        // uint256 unlockedShares = StrategyRouterLib.burnReceipts(receiptIds, currentCycleId, receiptContract, cycles);
        ReceiptNFT _receiptContract = receiptContract;
        uint256 _currentCycleId = currentCycleId;
        uint256 unlockedShares;

        // first try to get all shares from receipts
        for (uint256 i = 0; i < receiptIds.length; i++) {
            uint256 receiptId = receiptIds[i];
            if (_receiptContract.ownerOf(receiptId) != msg.sender) revert NotReceiptOwner();
            uint256 receiptShares = StrategyRouterLib.calculateSharesFromReceipt(
                receiptId,
                _currentCycleId,
                _receiptContract,
                cycles
            );
            unlockedShares += receiptShares;
            if (unlockedShares > shares) {
                // receipts fulfilled requested shares and more,
                // so get rid of extra shares and update receipt amount
                uint256 leftoverShares = unlockedShares - shares;
                unlockedShares -= leftoverShares;

                ReceiptNFT.ReceiptData memory receipt = receiptContract.getReceipt(receiptId);
                uint256 newReceiptAmount = (receipt.tokenAmountUniform * leftoverShares) / receiptShares;
                _receiptContract.setAmount(receiptId, newReceiptAmount);
            } else {
                // unlocked shares less or equal to requested, so can take whole receipt amount
                _receiptContract.burn(receiptId);
            }
            if (unlockedShares == shares) break;
        }

        // if receipts didn't fulfilled requested shares amount, then try to take more from caller
        if (unlockedShares < shares) {
            // lack of shares -> get from user
            sharesToken.transferFromAutoApproved(msg.sender, address(this), shares - unlockedShares);
        }

        // shares into usd using current PPS
        // [TODO] We should calculate here how much each receipt is worth, based on the price per share at the time of the deposit
        // (stored in cycle), and now (stored in latest cycle) and provide here final USD value that protocol should send to the user
        uint256 usdToWithdraw = calculateSharesUsdValue(shares);
        sharesToken.burn(address(this), shares);
<<<<<<< HEAD

        // Withhold withdrawen amount from cycle's TVL, to not to affect AllocateToStrategies calculations in this cycle
        uint256 adjustPreviousCycleStrategiesBalanceByInUsd = shares * cycles[currentCycleId-1].pricePerShare / PRECISION;
        cycles[currentCycleId-1].strategiesBalanceWithCompoundAndBatchDepositsInUsd -= adjustPreviousCycleStrategiesBalanceByInUsd;

        _withdrawFromStrategies(usdToWithdraw, withdrawToken);
=======
        withdrawnAmount = _withdrawFromStrategies(usdToWithdraw, withdrawToken, minTokenAmountToWithdraw);
>>>>>>> 8ce5e45c
    }

    /// @notice Withdraw tokens from batch.
    /// @notice Receipts are burned and user receives amount of tokens that was noted.
    /// @notice Cycle noted in receipts should be current cycle.
    /// @param _receiptIds Receipt NFTs ids.
    function withdrawFromBatch(uint256[] calldata _receiptIds) public {
        (uint256[] memory receiptIds, address[] memory tokens, uint256[] memory withdrawnTokenAmounts) =
            batch.withdraw(msg.sender, _receiptIds, currentCycleId);

        currentCycleDepositsCount -= receiptIds.length;
        if (currentCycleDepositsCount == 0) currentCycleFirstDepositAt = 0;

        emit WithdrawFromBatch(msg.sender, receiptIds, tokens, withdrawnTokenAmounts);
    }

    /// @notice Deposit token into batch.
    /// @param depositToken Supported token to deposit.
    /// @param _amount Amount to deposit.
    /// @dev User should approve `_amount` of `depositToken` to this contract.
    function depositToBatch(address depositToken, uint256 _amount) external {
        batch.deposit(msg.sender, depositToken, _amount, currentCycleId);
        IERC20(depositToken).transferFrom(msg.sender, address(batch), _amount);

        currentCycleDepositsCount++;
        if (currentCycleFirstDepositAt == 0) currentCycleFirstDepositAt = block.timestamp;

        emit Deposit(msg.sender, depositToken, _amount);
    }

    // Admin functions

    /// @notice Set token as supported for user deposit and withdraw.
    /// @dev Admin function.
    function setSupportedToken(address tokenAddress, bool supported) external onlyOwner {
        batch.setSupportedToken(tokenAddress, supported);
    }

    /// @notice Set wallets that will be moderators.
    /// @dev Admin function.
    function setModerator(address moderator, bool isWhitelisted) external onlyOwner {
        moderators[moderator] = isWhitelisted;
    }

    /// @notice Set address for fees collected by protocol.
    /// @dev Admin function.
    function setFeesCollectionAddress(address _feeAddress) external onlyOwner {
        if (_feeAddress == address(0)) revert();
        feeAddress = _feeAddress;
        emit SetFeeAddress(_feeAddress);
    }

    /// @notice Set percent to take from harvested rewards as protocol fee.
    /// @dev Admin function.
    function setFeesPercent(uint256 percent) external onlyOwner {
        require(percent <= MAX_FEE_PERCENT, "20% Max!");
        feePercent = percent;
        emit SetFeePercent(percent);
    }

    /// @notice Minimum to be deposited in the batch.
    /// @param amount Amount of usd, must be `UNIFORM_DECIMALS` decimals.
    /// @dev Admin function.
    function setMinDepositUsd(uint256 amount) external onlyOwner {
        batch.setMinDepositUsd(amount);
        emit SetMinDeposit(amount);
    }

    /// @notice Minimum time needed to be able to close the cycle.
    /// @param timeInSeconds Duration of cycle in seconds.
    /// @dev Admin function.
    function setAllocationWindowTime(uint256 timeInSeconds) external onlyOwner {
        allocationWindowTime = timeInSeconds;
        emit SetAllocationWindowTime(timeInSeconds);
    }

    /// @notice Add strategy.
    /// @param _strategyAddress Address of the strategy.
    /// @param _depositTokenAddress Token to be deposited into strategy.
    /// @param _weight Weight of the strategy. Used to split user deposit between strategies.
    /// @dev Admin function.
    /// @dev Deposit token must be supported by the router.
    function addStrategy(
        address _strategyAddress,
        address _depositTokenAddress,
        uint256 _weight
    ) external onlyOwner {
        if (!supportsToken(_depositTokenAddress)) revert UnsupportedToken();
        uint256 len = strategies.length;
        for (uint256 i = 0; i < len; i++) {
            if (strategies[i].strategyAddress == _strategyAddress) revert DuplicateStrategy();
        }

        strategies.push(
            StrategyInfo({
                strategyAddress: _strategyAddress,
                depositToken: IStrategy(_strategyAddress).depositToken(),
                weight: _weight
            })
        );
    }

    /// @notice Update strategy weight.
    /// @param _strategyId Id of the strategy.
    /// @param _weight New weight of the strategy.
    /// @dev Admin function.
    function updateStrategy(uint256 _strategyId, uint256 _weight) external onlyOwner {
        strategies[_strategyId].weight = _weight;
    }

    /// @notice Remove strategy and deposit its balance in other strategies.
    /// @notice Will revert when there is only 1 strategy left.
    /// @param _strategyId Id of the strategy.
    /// @dev Admin function.
    function removeStrategy(uint256 _strategyId) external onlyOwner {
        if (strategies.length < 2) revert CantRemoveLastStrategy();
        StrategyInfo memory removedStrategyInfo = strategies[_strategyId];
        IStrategy removedStrategy = IStrategy(removedStrategyInfo.strategyAddress);
        address removedDepositToken = removedStrategyInfo.depositToken;

        uint256 len = strategies.length - 1;
        strategies[_strategyId] = strategies[len];
        strategies.pop();

        // compound removed strategy
        removedStrategy.compound();

        // withdraw all from removed strategy
        uint256 withdrawnAmount = removedStrategy.withdrawAll();

        // compound all strategies
        for (uint256 i; i < len; i++) {
            IStrategy(strategies[i].strategyAddress).compound();
        }

        // deposit withdrawn funds into other strategies
        for (uint256 i; i < len; i++) {
            uint256 depositAmount = (withdrawnAmount * getStrategyPercentWeight(i)) / PRECISION;
            address strategyDepositToken = strategies[i].depositToken;

            depositAmount = StrategyRouterLib.trySwap(
                exchange,
                depositAmount,
                removedDepositToken,
                strategyDepositToken
            );
            IERC20(strategyDepositToken).transfer(strategies[i].strategyAddress, depositAmount);
            IStrategy(strategies[i].strategyAddress).deposit(depositAmount);
        }
        Ownable(address(removedStrategy)).transferOwnership(msg.sender);
    }

    /// @notice Rebalance batch, so that token balances will match strategies weight.
    /// @return balances Batch token balances after rebalancing.
    /// @dev Admin function.
    function rebalanceBatch() external onlyOwner returns (uint256[] memory balances) {
        return batch.rebalance();
    }

    /// @notice Rebalance strategies, so that their balances will match their weights.
    /// @return balances Balances of the strategies after rebalancing.
    /// @dev Admin function.
    function rebalanceStrategies() external onlyOwner returns (uint256[] memory balances) {
        return StrategyRouterLib.rebalanceStrategies(exchange, strategies);
    }

    /// @notice Checkes weither upkeep method is ready to be called. 
    /// Method is compatible with AutomationCompatibleInterface from ChainLink smart contracts
    /// @return upkeepNeeded Returns weither upkeep method needs to be executed
    /// @dev Automation function
    function checkUpkeep(bytes calldata) external view override returns (bool upkeepNeeded, bytes memory) {
        upkeepNeeded = currentCycleFirstDepositAt > 0 && currentCycleFirstDepositAt + allocationWindowTime < block.timestamp;
    }

    function timestamp() external view returns (uint256 upkeepNeeded) {
        upkeepNeeded = block.timestamp;
    }

    /// @notice Execute upkeep routine that proxies to allocateToStrategies
    /// Method is compatible with AutomationCompatibleInterface from ChainLink smart contracts
    /// @dev Automation function
    function performUpkeep(bytes calldata) external override {
        this.allocateToStrategies();
    }

    // @dev Returns cycle data
    function getCycle(uint256 _cycleId) public view returns (
        uint256 startAt, 
        uint256 totalDepositedInUsd, 
        uint256 receivedByStrategiesInUsd, 
        uint256 strategiesBalanceWithCompoundAndBatchDepositsInUsd,
        uint256 pricePerShare
    ) {
        Cycle storage requestedCycle = cycles[_cycleId];
        
        startAt = requestedCycle.startAt;
        totalDepositedInUsd = requestedCycle.totalDepositedInUsd;
        receivedByStrategiesInUsd = requestedCycle.receivedByStrategiesInUsd;
        strategiesBalanceWithCompoundAndBatchDepositsInUsd = requestedCycle.strategiesBalanceWithCompoundAndBatchDepositsInUsd;
        pricePerShare = requestedCycle.pricePerShare;
    }

    // Internals

    /// @param withdrawAmountUsd - USD value to withdraw. `UNIFORM_DECIMALS` decimals.
    /// @param withdrawToken Supported token to receive after withdraw.
    /// @param minTokenAmountToWithdraw min amount expected to be withdrawn
    /// @return tokenAmountToWithdraw amount of tokens that were actually withdrawn
    function _withdrawFromStrategies(uint256 withdrawAmountUsd, address withdrawToken, uint256 minTokenAmountToWithdraw)
        private
        returns (uint256 tokenAmountToWithdraw)
    {
        (, uint256[] memory strategyTokenBalancesUsd) = getStrategiesValue();
        uint256 strategiesCount = strategies.length;

        // find token to withdraw requested token without extra swaps
        // otherwise try to find token that is sufficient to fulfill requested amount
        uint256 supportedTokenId = type(uint256).max; // index of strategy, uint.max means not found
        {
            for (uint256 i; i < strategiesCount; i++) {
                address strategyDepositToken = strategies[i].depositToken;
                if (strategyTokenBalancesUsd[i] >= withdrawAmountUsd) {
                    supportedTokenId = i;
                    if (strategyDepositToken == withdrawToken) break;
                }
            }
        }

        if (supportedTokenId != type(uint256).max) {
            address tokenAddress = strategies[supportedTokenId].depositToken;
            (uint256 tokenUsdPrice, uint8 oraclePriceDecimals) = oracle.getTokenUsdPrice(tokenAddress);

            // convert usd to token amount
            tokenAmountToWithdraw = (withdrawAmountUsd * 10**oraclePriceDecimals) / tokenUsdPrice;
            // convert uniform decimals to token decimas
            tokenAmountToWithdraw = StrategyRouterLib.fromUniform(tokenAmountToWithdraw, tokenAddress);

            // withdraw from strategy
            tokenAmountToWithdraw = IStrategy(strategies[supportedTokenId].strategyAddress).withdraw(
                tokenAmountToWithdraw
            );
            // is withdrawn token not the one that's requested?
            if (tokenAddress != withdrawToken) {
                // swap withdrawn token to the requested one
                tokenAmountToWithdraw = StrategyRouterLib.trySwap(
                    exchange,
                    tokenAmountToWithdraw,
                    tokenAddress,
                    withdrawToken
                );
            }
            // we assume that the whole requested amount was withdrawn
            // we on purpose do not adjust for slippage, fees, etc
            // otherwise a user will be able to withdraw on Clip at better rates than on DEXes at other LPs expense
            // if the actual withdrawn amount (tokenAmountToWithdraw) doesn't meet the requested amount
            // then the slippage protection will revert execution at the end of this function
            // with WithdrawnAmountLowerThanExpectedAmount error
            withdrawAmountUsd = 0;
        }

        // if we didn't fulfilled withdraw amount above,
        // swap tokens one by one until withraw amount is fulfilled
        if (withdrawAmountUsd >= WITHDRAWAL_DUST_THRESHOLD_USD) {
            for (uint256 i; i < strategiesCount; i++) {
                address tokenAddress = strategies[i].depositToken;
                uint256 tokenAmountToSwap;
                (uint256 tokenUsdPrice, uint8 oraclePriceDecimals) = oracle.getTokenUsdPrice(tokenAddress);

                // at this moment its in USD
                tokenAmountToSwap = strategyTokenBalancesUsd[i] < withdrawAmountUsd
                    ? strategyTokenBalancesUsd[i]
                    : withdrawAmountUsd;
                unchecked {
                    // we assume that the whole requested amount was withdrawn
                    // we on purpose do not adjust for slippage, fees, etc
                    // otherwise a user will be able to withdraw on Clip at better rates than on DEXes at other LPs expense
                    // if not the whole amount withdrawn from a strategy the slippage protection will sort this out
                    withdrawAmountUsd -= tokenAmountToSwap;
                }

                // convert usd value into token amount
                tokenAmountToSwap = (tokenAmountToSwap * 10**oraclePriceDecimals) / tokenUsdPrice;
                // adjust decimals of the token amount
                tokenAmountToSwap = StrategyRouterLib.fromUniform(tokenAmountToSwap, tokenAddress);
                tokenAmountToSwap = IStrategy(strategies[i].strategyAddress).withdraw(tokenAmountToSwap);
                // swap for requested token
                tokenAmountToWithdraw += StrategyRouterLib.trySwap(
                    exchange,
                    tokenAmountToSwap,
                    tokenAddress,
                    withdrawToken
                );

                if (withdrawAmountUsd < WITHDRAWAL_DUST_THRESHOLD_USD) break;
            }
        }

        if (tokenAmountToWithdraw < minTokenAmountToWithdraw) {
            revert WithdrawnAmountLowerThanExpectedAmount();
        }

        IERC20(withdrawToken).transfer(msg.sender, tokenAmountToWithdraw);
        emit WithdrawFromStrategies(msg.sender, withdrawToken, tokenAmountToWithdraw);

        return tokenAmountToWithdraw;
    }
}<|MERGE_RESOLUTION|>--- conflicted
+++ resolved
@@ -101,13 +101,10 @@
     uint8 private constant UNIFORM_DECIMALS = 18;
     uint256 private constant PRECISION = 1e18;
     uint256 private constant MAX_FEE_PERCENT = 2000;
-<<<<<<< HEAD
     uint256 private constant FEE_PERCENT_PRECISION = 100;
-=======
     // we do not try to withdraw amount below this threshold
     // cause gas spendings are high compared to this amount
     uint256 private constant WITHDRAWAL_DUST_THRESHOLD_USD = 1e17; // 10 cents / 0.1 USD
->>>>>>> 8ce5e45c
 
     /// @notice The time of the first deposit that triggered a current cycle
     uint256 public currentCycleFirstDepositAt;
@@ -477,16 +474,12 @@
         // (stored in cycle), and now (stored in latest cycle) and provide here final USD value that protocol should send to the user
         uint256 usdToWithdraw = calculateSharesUsdValue(shares);
         sharesToken.burn(address(this), shares);
-<<<<<<< HEAD
 
         // Withhold withdrawen amount from cycle's TVL, to not to affect AllocateToStrategies calculations in this cycle
         uint256 adjustPreviousCycleStrategiesBalanceByInUsd = shares * cycles[currentCycleId-1].pricePerShare / PRECISION;
         cycles[currentCycleId-1].strategiesBalanceWithCompoundAndBatchDepositsInUsd -= adjustPreviousCycleStrategiesBalanceByInUsd;
 
-        _withdrawFromStrategies(usdToWithdraw, withdrawToken);
-=======
         withdrawnAmount = _withdrawFromStrategies(usdToWithdraw, withdrawToken, minTokenAmountToWithdraw);
->>>>>>> 8ce5e45c
     }
 
     /// @notice Withdraw tokens from batch.

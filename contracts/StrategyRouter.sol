//SPDX-License-Identifier: Unlicense
pragma solidity ^0.8.0;

import "@openzeppelin/contracts/token/ERC20/IERC20.sol";
import "@openzeppelin/contracts/token/ERC20/ERC20.sol";
import "@openzeppelin/contracts/access/Ownable.sol";
import "@uniswap/v2-periphery/contracts/interfaces/IUniswapV2Router02.sol";
import "./interfaces/IStrategy.sol";
import "./interfaces/IUsdOracle.sol";
import "./ReceiptNFT.sol";
import "./Exchange.sol";
import "./SharesToken.sol";
import "./Batching.sol";
import "./StrategyRouterLib.sol";

// import "hardhat/console.sol";

contract StrategyRouter is Ownable {
    /* EVENTS */

    /// @notice Fires when user deposits in batching.
    /// @param token Supported token that user want to deposit.
    /// @param amount Amount of `token` transferred from user.
    event Deposit(address indexed user, address token, uint256 amount);
    /// @notice Fires when batching is deposited into strategies.
    /// @param closedCycleId Index of the cycle that is closed.
    /// @param amount Sum of different tokens deposited into strategies.
    event DepositToStrategies(uint256 indexed closedCycleId, uint256 amount);
    /// @notice Fires when user withdraw from batching.
    /// @param token Supported token that user requested to receive after withdraw.
    /// @param amount Amount of `token` received by user.
    event WithdrawFromBatching(
        address indexed user,
        address token,
        uint256 amount
    );
    /// @notice Fires when user withdraw from strategies.
    /// @param token Supported token that user requested to receive after withdraw.
    /// @param amount Amount of `token` received by user.
    event WithdrawFromStrategies(
        address indexed user,
        address token,
        uint256 amount
    );
    /// @notice Fires when user converts his receipt into shares token.
    /// @param receiptId Index of the receipt to burn.
    /// @param shares Amount of shares received by user.
    event UnlockShares(address indexed user, uint256 receiptId, uint256 shares);

    // Events for setters.
    event SetOracle(address newAddress);
    event SetReceiptNFT(address newAddress);
    event SetExchange(address newAddress);
    event SetMinDeposit(uint256 newAmount);
    event SetCycleDuration(uint256 newDuration);
    event SetMinUsdPerCycle(uint256 newAmount);
    event SetFeeAddress(address newAddress);
    event SetFeePercent(uint256 newPercent);

    /* ERRORS */
    error AmountExceedTotalSupply();
    error UnsupportedToken();
    error NotReceiptOwner();
    error CycleNotClosed();
    error CycleClosed();
    error InsufficientShares();
    error DuplicateStrategy();
    error CycleNotClosableYet();
    error AmountNotSpecified();
    error CantCrossWithdrawFromStrategiesNow();
    error CantRemoveLastStrategy();
    error NothingToRebalance();
    // error InitialSharesAreUnwithdrawable();

    struct StrategyInfo {
        address strategyAddress;
        address depositToken;
        uint256 weight;
    }

    struct Cycle {
        // block.timestamp at which cycle started
        uint256 startAt;
        // batching USD value before deposited into strategies
<<<<<<< HEAD
        uint256 totalDeposited;
        // price per share in USD
        uint256 pricePerShare;
=======
        uint256 totalDepositedInUsd;
>>>>>>> 9b3fb675
        // USD value received by strategies
        uint256 receivedByStrategiesInUsd;
        /*
            Amount of shares cross withdrawn from batching
            Whenever user withdraws and protocol does have enough funds in batching, we increase this value
            by the amount of shares that user passed to withdraw
            If there is not enough funds in batching at this moment, we withdraw from strategies and decrease this value
            We record this amount to do internal accounting between batching and strategies to be break even
            on user deposits and withdrawals and we take this information into consideration when we move funds
            from batching to strategies
        */
        uint256 strategiesDebtInShares;
        // tokens price at time of the deposit to strategies
        mapping(address => uint256) prices;
    }

    uint8 private constant UNIFORM_DECIMALS = 18;
    uint256 private constant PRECISION = 1e18;
    // used in rebalance function, UNIFORM_DECIMALS, so 1e17 == 0.1
    uint256 private constant REBALANCE_SWAP_THRESHOLD = 1e17;

    uint256 public cycleDuration = 1 days;
    uint256 public minUsdPerCycle;
    uint256 public minDeposit;
    uint256 public feePercent;
    uint256 public currentCycleId;

    ReceiptNFT public receiptContract;
    Exchange public exchange;
    IUsdOracle public oracle;
    SharesToken public sharesToken;
    Batching public batching;
    address public feeAddress;

    StrategyInfo[] public strategies;
    mapping(uint256 => Cycle) public cycles;

    constructor(address _exchange, address _oracle) {
        sharesToken = new SharesToken();
        batching = new Batching(address(this));
        receiptContract = new ReceiptNFT(address(this), address(batching));
        batching.setExchange(_exchange);
        batching.setOracle(_oracle);
        batching.setReceiptNFT(address(receiptContract));
        cycles[0].startAt = block.timestamp;
    }

    // Universal Functions

    /// @notice Deposit money collected in the batching into strategies.
    /// @notice Can be called when `cycleDuration` seconds has been passed or
    ///         batch usd value has reached `minUsdPerCycle`.
    /// @dev Only callable by user wallets.
    function depositToStrategies() external {
        /*
        step 1 - preparing data and assigning local variables for later reference
        step 2 - check requirements to launch a cycle
            condition #1: at least `cycleDuration` time must be passed
            condition #2: deposit in the current cycle are more than minimum threshold
        step 3 - store USD price of supported tokens as cycle information
        step 4 - collect yield and re-deposit/re-stake depending on strategy
        step 5 - rebalance token in batching to match our desired strategies ratio
        step 6 - batching transfers funds to strategies and strategies deposit tokens to their respective farms
        step 7 - we calculate share price for the current cycle and calculate a new amount of shares to issue
        step 8 - store remaining information for the current cycle
        */
        // step 1
        uint256 _currentCycleId = currentCycleId;
        (uint256 batchingValueInUsd, ) = getBatchingValue();

        uint256 strategiesDebtInShares = cycles[_currentCycleId].strategiesDebtInShares;
        uint256 strategiesDebtInUsd;

        if (strategiesDebtInShares > 0)
            strategiesDebtInUsd = sharesToUsd(strategiesDebtInShares);

        // step 2
        if (
            cycles[_currentCycleId].startAt + cycleDuration > block.timestamp &&
            batchingValueInUsd + strategiesDebtInUsd < minUsdPerCycle
        ) revert CycleNotClosableYet();

        // step 3
        {
            address[] memory tokens = getSupportedTokens();
            for (uint256 i = 0; i < tokens.length; i++) {
                if (ERC20(tokens[i]).balanceOf(address(batching)) > 0) {
                    (uint256 priceUsd, uint8 priceDecimals) = oracle.getTokenUsdPrice(tokens[i]);
                    cycles[_currentCycleId].prices[
                        tokens[i]
                    ] = StrategyRouterLib.changeDecimals(
                        priceUsd,
                        priceDecimals,
                        UNIFORM_DECIMALS
                    );
                }
            }
        }

        // step 4
        uint256 strategiesLength = strategies.length;
        for (uint256 i; i < strategiesLength; i++) {
            IStrategy(strategies[i].strategyAddress).compound();
        }

        // step 5
        (uint256 balanceAfterCompoundInUsd, ) = getStrategiesValue();
        uint256[] memory depositAmountsInTokens = batching.rebalance();

        // step 6
        for (uint256 i; i < strategiesLength; i++) {
            address strategyDepositToken = strategies[i].depositToken;

            if (depositAmountsInTokens[i] > 0) {
                batching.transfer(
                    strategyDepositToken,
                    strategies[i].strategyAddress,
                    depositAmountsInTokens[i]
                );

                IStrategy(strategies[i].strategyAddress).deposit(depositAmountsInTokens[i]);
            }
        }

        // step 7
        (uint256 balanceAfterDepositInUsd, ) = getStrategiesValue();
        uint256 receivedByStrategiesInUsd = balanceAfterDepositInUsd - balanceAfterCompoundInUsd;

<<<<<<< HEAD
       uint256 totalShares = sharesToken.totalSupply();
        if (totalShares == 0) {
            sharesToken.mint(address(this), receivedByStrategies);
            cycles[_currentCycleId].pricePerShare =
                balanceAfterDeposit * PRECISION /
                sharesToken.totalSupply();
        } else {
            cycles[_currentCycleId].pricePerShare =
                balanceAfterCompound * PRECISION /
                totalShares;

            uint256 newShares = receivedByStrategies * PRECISION /
                cycles[_currentCycleId].pricePerShare;
            sharesToken.mint(address(this), newShares);
        }
=======
        sharesToken.mint(address(this), receivedByStrategiesInUsd);
>>>>>>> 9b3fb675

        // step 8
        cycles[_currentCycleId].receivedByStrategiesInUsd =
            receivedByStrategiesInUsd +
            strategiesDebtInUsd;
        cycles[_currentCycleId].totalDepositedInUsd =
            batchingValueInUsd +
            strategiesDebtInUsd;

        emit DepositToStrategies(_currentCycleId, receivedByStrategiesInUsd);
        // start new cycle
        ++currentCycleId;
        cycles[_currentCycleId].startAt = block.timestamp;
    }

    /// @notice Compound all strategies.
    /// @dev Only callable by user wallets.
    function compoundAll() external {
        if (sharesToken.totalSupply() == 0) revert();

        uint256 len = strategies.length;
        for (uint256 i; i < len; i++) {
            IStrategy(strategies[i].strategyAddress).compound();
        }
    }

    /// @dev Returns list of supported tokens.
    function getSupportedTokens() public view returns (address[] memory) {
        return batching.getSupportedTokens();
    }

    /// @dev Returns strategy weight as percent of total weight.
    function getStrategyPercentWeight(uint256 _strategyId)
        public
        view
        returns (uint256 strategyPercentAllocation)
    {
        uint256 totalStrategyWeight;
        uint256 len = strategies.length;
        for (uint256 i; i < len; i++) {
            totalStrategyWeight += strategies[i].weight;
        }
        strategyPercentAllocation =
            (strategies[_strategyId].weight * PRECISION) /
            totalStrategyWeight;

        return strategyPercentAllocation;
    }

    /// @notice Returns count of strategies.
    function getStrategiesCount() public view returns (uint256 count) {
        return strategies.length;
    }

    /// @notice Returns array of strategies.
    function getStrategies() public view returns (StrategyInfo[] memory) {
        return strategies;
    }

    /// @notice Returns deposit token of the strategy.
    function getStrategyDepositToken(uint256 i) public view returns (address) {
        return strategies[i].depositToken;
    }

    /// @notice Returns usd value of the token balances and their sum in the strategies.
    /// @notice All returned amounts have `UNIFORM_DECIMALS` decimals.
    /// @return totalBalance Total batching usd value.
    /// @return balances Array of usd value of token balances in the batching.
    function getStrategiesValue()
        public
        view
        returns (uint256 totalBalance, uint256[] memory balances)
    {
        (totalBalance, balances) = StrategyRouterLib.getStrategiesValue(
            oracle,
            strategies
        );
    }

    /// @notice Returns usd values of the tokens balances and their sum in the batching.
    /// @notice All returned amounts have `UNIFORM_DECIMALS` decimals.
    /// @return totalBalance Total batching usd value.
    /// @return balances Array of usd value of token balances in the batching.
    function getBatchingValue()
        public
        view
        returns (uint256 totalBalance, uint256[] memory balances)
    {
        return batching.getBatchingValue();
    }

    /// @notice Returns amount of shares locked by multiple receipts.
    /// @notice Cycle noted in receipts should be closed.
    function receiptsToShares(uint256[] calldata receiptIds)
        public
        view
        returns (uint256 shares)
    {
        ReceiptNFT _receiptContract = receiptContract;
        uint256 _currentCycleId = currentCycleId;
        for (uint256 i = 0; i < receiptIds.length; i++) {
            uint256 receiptId = receiptIds[i];
            shares += StrategyRouterLib.receiptToShares(
                _receiptContract,
                cycles,
                _currentCycleId,
                receiptId
            );
        }
    }

    /// @notice Returns usd value of shares.
    /// @dev Returned amount has `UNIFORM_DECIMALS` decimals.
    function sharesToUsd(uint256 amountShares)
        public
        view
        returns (uint256 amountUsd)
    {
        uint256 totalShares = sharesToken.totalSupply();
        if (amountShares > totalShares) revert AmountExceedTotalSupply();
        (uint256 strategiesLockedUsd, ) = getStrategiesValue();
        uint256 currentPricePerShare = (strategiesLockedUsd * PRECISION) /
            totalShares;
        
        return (amountShares * currentPricePerShare) / PRECISION;
    }

    /// @notice Returns shares equivalent of the usd vulue.
    /// @dev Returned amount has `UNIFORM_DECIMALS` decimals.
    function usdToShares(uint256 amount) public view returns (uint256 shares) {
        (uint256 strategiesLockedUsd, ) = getStrategiesValue();
        uint256 currentPricePerShare = (strategiesLockedUsd * PRECISION) /
            sharesToken.totalSupply();
        shares = (amount * PRECISION) / currentPricePerShare;
    }

    /// @notice Returns whether this token is supported.
    /// @param tokenAddress Address to lookup.
    function supportsToken(address tokenAddress)
        public
        view
        returns (bool isSupported)
    {
        return batching.supportsToken(tokenAddress);
    }

    // User Functions

    /// @notice Convert receipts into share tokens. Withdraw functions doing it internally.
    /// @notice Cycle noted in receipt should be closed.
    function unlockShares(uint256[] calldata receiptIds)
        public
        returns (uint256 shares)
    {
        shares = _unlockShares(receiptIds);
        sharesToken.transfer(msg.sender, shares);
    }

    /// @notice Withdraw tokens from strategies while receipts are in strategies.
    /// @notice On partial withdraw leftover shares transferred to user.
    /// @notice If not enough shares unlocked from receipt, more will be taken from user.
    /// @notice Receipts are burned.
    /// @param receiptIds ReceiptNFTs ids.
    /// @param withdrawToken Supported token that user wish to receive.
    /// @param shares Amount of shares to withdraw.
    /// @dev Only callable by user wallets.
    function withdrawFromStrategies(
        uint256[] calldata receiptIds,
        address withdrawToken,
        uint256 shares
    ) external {
        if (shares == 0) revert AmountNotSpecified();
        if (supportsToken(withdrawToken) == false) revert UnsupportedToken();

        uint256 unlockedShares = _unlockShares(receiptIds);

        if (unlockedShares > shares) {
            // leftover shares -> send to user
            sharesToken.transfer(msg.sender, unlockedShares - shares);
        } else if (unlockedShares < shares) {
            // lack of shares -> get from user
            sharesToken.routerTransferFrom(
                msg.sender,
                address(this),
                shares - unlockedShares
            );
        }

        // shares into usd using current PPS
        uint256 valueToWithdraw = sharesToUsd(shares);
        sharesToken.burn(address(this), shares);
        _withdrawFromStrategies(valueToWithdraw, withdrawToken);
    }

    /// @notice Withdraw tokens from strategies while receipts are in batching.
    /// @notice On partial withdraw the receipt that partly fullfills requested amount will be updated.
    /// @notice Receipt is burned if withdraw whole amount noted in it.
    /// @notice Only allowed to withdraw less or equal to strategiesDebtInShares.
    /// @param receiptIds ReceiptNFT ids.
    /// @param withdrawToken Supported token that user wish to receive.
    /// @param amounts Amounts to withdraw from each passed receipt.
    /// @dev Only callable by user wallets.
    function crossWithdrawFromStrategies(
        uint256[] calldata receiptIds,
        address withdrawToken,
        uint256[] calldata amounts
    ) public {
        if (supportsToken(withdrawToken) == false) revert UnsupportedToken();

        uint256 _currentCycleId = currentCycleId;
        uint256 toWithdraw;
        for (uint256 i = 0; i < receiptIds.length; i++) {
            uint256 receiptId = receiptIds[i];
            if (receiptContract.ownerOf(receiptId) != msg.sender)
                revert NotReceiptOwner();

            ReceiptNFT.ReceiptData memory receipt = receiptContract.getReceipt(
                receiptId
            );
            // only for receipts in batching
            if (receipt.cycleId != _currentCycleId) revert CycleClosed();

            (uint256 price, uint8 priceDecimals) = oracle.getTokenUsdPrice(
                receipt.token
            );

            if (amounts[i] >= receipt.amount || amounts[i] == 0) {
                uint256 receiptValue = ((receipt.amount * price) /
                    10**priceDecimals);
                toWithdraw += receiptValue;
                receiptContract.burn(receiptId);
            } else {
                uint256 amountValue = ((amounts[i] * price) /
                    10**priceDecimals);
                toWithdraw += amountValue;
                receiptContract.setAmount(
                    receiptId,
                    receipt.amount - amounts[i]
                );
            }
        }

        uint256 sharesToRepay = usdToShares(toWithdraw);
        if (cycles[_currentCycleId].strategiesDebtInShares < sharesToRepay)
            revert CantCrossWithdrawFromStrategiesNow();
        _withdrawFromStrategies(toWithdraw, withdrawToken);
        cycles[_currentCycleId].strategiesDebtInShares -= sharesToRepay;
    }

    /// @notice Withdraw tokens from strategies by shares.
    /// @param shares Amount of shares to withdraw.
    /// @param withdrawToken Supported token that user wish to receive.
    function withdrawShares(uint256 shares, address withdrawToken) public {
        if (sharesToken.balanceOf(msg.sender) < shares)
            revert InsufficientShares();
        if (supportsToken(withdrawToken) == false) revert UnsupportedToken();

        uint256 amount = sharesToUsd(shares);
        sharesToken.burn(msg.sender, shares);
        _withdrawFromStrategies(amount, withdrawToken);
    }

    /// @notice Withdraw tokens from batching by shares.
    /// @param shares Amount of shares to withdraw.
    /// @param withdrawToken Supported token that user wish to receive.
    function crossWithdrawShares(uint256 shares, address withdrawToken) public {
        if (sharesToken.balanceOf(msg.sender) < shares)
            revert InsufficientShares();
        if (supportsToken(withdrawToken) == false) revert UnsupportedToken();

        uint256 amount = sharesToUsd(shares);
        // these shares will be owned by depositors of the current batching
        sharesToken.routerTransferFrom(msg.sender, address(this), shares);
        _withdrawFromBatching(amount, withdrawToken);
        cycles[currentCycleId].strategiesDebtInShares += shares;
    }

    /// @notice Withdraw tokens from batching while receipts are in batching.
    /// @notice On partial withdraw the receipt that partly fullfills requested amount will be updated.
    /// @notice Receipt is burned if withdraw whole amount noted in it.
    /// @param receiptIds Receipt NFTs ids.
    /// @param withdrawToken Supported token that user wish to receive.
    /// @param amounts Amounts to withdraw from each passed receipt.
    /// @dev Only callable by user wallets.
    function withdrawFromBatching(
        uint256[] calldata receiptIds,
        address withdrawToken,
        uint256[] calldata amounts
    ) public {
        batching.withdraw(msg.sender, receiptIds, withdrawToken, amounts);
    }

    /// @notice Withdraw tokens from batching while receipts are in strategies.
    /// @notice On partial withdraw leftover shares transferred to user.
    /// @notice Receipts are burned.
    /// @param receiptIds Receipt NFTs ids.
    /// @param withdrawToken Supported token that user wish to receive.
    /// @param shares Amount of shares from receipts to withdraw.
    /// @dev Only callable by user wallets.
    function crossWithdrawFromBatching(
        uint256[] calldata receiptIds,
        address withdrawToken,
        uint256 shares
    ) external {
        if (shares == 0) revert AmountNotSpecified();
        if (!supportsToken(withdrawToken)) revert UnsupportedToken();

        uint256 unlockedShares = _unlockShares(receiptIds);
        if (unlockedShares > shares) {
            // leftover shares -> send to user
            sharesToken.transfer(msg.sender, unlockedShares - shares);
        } else if (unlockedShares < shares) {
            // lack of shares -> get from user
            sharesToken.routerTransferFrom(
                msg.sender,
                address(this),
                shares - unlockedShares
            );
        }

        uint256 valueToWithdraw = sharesToUsd(shares);

        _withdrawFromBatching(valueToWithdraw, withdrawToken);
        cycles[currentCycleId].strategiesDebtInShares += shares;
    }

    /// @notice Allows to withdraw tokens from batching and from strategies at the same time.
    /// @notice It also can cross withdraw if possible.
    /// @notice This function internally rely on the other withdraw functions, thus inherit some bussines logic.
    /// @param receiptIdsBatch ReceiptNFTs ids from batching.
    /// @param receiptIdsStrats ReceiptNFTs ids from strategies.
    /// @param withdrawToken Supported token that user wish to receive.
    /// @param amounts Amounts to withdraw from each passed receipt.
    /// @param shares Amount of shares to withdraw.
    /// @dev Only callable by user wallets.
    function withdrawUniversal(
        uint256[] calldata receiptIdsBatch,
        uint256[] calldata receiptIdsStrats,
        address withdrawToken,
        uint256[] calldata amounts,
        uint256 shares
    ) external {
        if (supportsToken(withdrawToken) == false) revert UnsupportedToken();

        uint256 fromBatchAmount;
        uint256 _currentCycleId = currentCycleId;
        for (uint256 i = 0; i < receiptIdsBatch.length; i++) {
            uint256 receiptId = receiptIdsBatch[i];
            ReceiptNFT.ReceiptData memory receipt = receiptContract.getReceipt(
                receiptId
            );
            (uint256 price, uint8 priceDecimals) = oracle.getTokenUsdPrice(
                receipt.token
            );

            if (amounts[i] >= receipt.amount || amounts[i] == 0) {
                // withdraw whole receipt and burn receipt
                uint256 receiptValue = ((receipt.amount * price) /
                    10**priceDecimals);
                fromBatchAmount += receiptValue;
                receiptContract.burn(receiptId);
            } else {
                // withdraw only part of receipt and update receipt
                uint256 amountValue = ((amounts[i] * price) /
                    10**priceDecimals);
                fromBatchAmount += amountValue;
                receiptContract.setAmount(
                    receiptId,
                    receipt.amount - amounts[i]
                );
            }
        }

        if (fromBatchAmount > 0) {
            (uint256 totalBalance, ) = getBatchingValue();

            if (fromBatchAmount <= totalBalance) {
                // withdraw 100% from batching
                _withdrawFromBatching(fromBatchAmount, withdrawToken);
            } else {
                // withdraw as much as can from batching, then cross withdraw from strategies whatever left
                if (totalBalance > 0) {
                    _withdrawFromBatching(fromBatchAmount, withdrawToken);
                    fromBatchAmount -= totalBalance;
                }
                uint256 sharesToRepay = usdToShares(fromBatchAmount);
                if (
                    cycles[_currentCycleId].strategiesDebtInShares <
                    sharesToRepay
                ) revert CantCrossWithdrawFromStrategiesNow();
                _withdrawFromStrategies(fromBatchAmount, withdrawToken);
                cycles[_currentCycleId].strategiesDebtInShares -= sharesToRepay;
            }
        }

        // shares related code
        if (shares == 0) return;

        uint256 unlockedShares = _unlockShares(receiptIdsStrats);
        sharesToken.transfer(msg.sender, unlockedShares);
        // if user trying to withdraw more than he have, don't allow
        uint256 sharesBalance = sharesToken.balanceOf(msg.sender);
        if (sharesBalance < shares) shares = sharesBalance;

        uint256 fromStratsAmount = sharesToUsd(shares);

        (uint256 totalBalance, ) = getBatchingValue();

        if (fromStratsAmount <= totalBalance) {
            crossWithdrawShares(shares, withdrawToken);
        } else {
            withdrawShares(shares, withdrawToken);
        }
    }

    /// @notice Deposit token into batching. dApp already asked user to approve spending of the token
    /// and we have allowance to transfer these funds to Batching smartcontract
    /// @notice Tokens not deposited into strategies immediately.
    /// @param depositToken Supported token to deposit.
    /// @param _amount Amount to deposit.
    /// @dev User should approve `_amount` of `depositToken` to this contract.
    /// @dev Only callable by user wallets.
    function depositToBatch(address depositToken, uint256 _amount) external {
        batching.deposit(msg.sender, depositToken, _amount);
        IERC20(depositToken).transferFrom(
            msg.sender,
            address(batching),
            _amount
        );
    }

    // Admin functions

    /// @notice Set token as supported for user deposit and withdraw.
    /// @dev Admin function.
    function setSupportedToken(address tokenAddress, bool supported)
        external
        onlyOwner
    {
        batching.setSupportedToken(tokenAddress, supported);
    }

    /// @notice Set address of oracle contract.
    /// @dev Admin function.
    function setOracle(address _oracle) external onlyOwner {
        oracle = IUsdOracle(_oracle);
        batching.setOracle(_oracle);
        emit SetOracle(address(_oracle));
    }

    /// @notice Set address of ReceiptNFT contract.
    /// @dev Admin function.
    function setReceiptNFT(address _receiptContract) external onlyOwner {
        receiptContract = ReceiptNFT(_receiptContract);
        batching.setReceiptNFT(_receiptContract);
        emit SetReceiptNFT(_receiptContract);
    }

    /// @notice Set address of exchange contract.
    /// @dev Admin function.
    function setExchange(address newExchange) external onlyOwner {
        exchange = Exchange(newExchange);
        batching.setExchange(newExchange);
        emit SetExchange(newExchange);
    }

    /// @notice Set address for collecting fees from rewards.
    /// @dev Admin function.
    function setFeeAddress(address _feeAddress) external onlyOwner {
        if (_feeAddress == address(0)) revert();
        feeAddress = _feeAddress;
        emit SetFeeAddress(_feeAddress);
    }

    /// @notice Set percent to take of rewards for owners.
    /// @dev Admin function.
    function setFeePercent(uint256 percent) external onlyOwner {
        feePercent = percent;
        emit SetFeePercent(percent);
    }

    /// @notice Minimum usd needed to be able to close the cycle.
    /// @param amount Amount of usd, must be `UNIFORM_DECIMALS` decimals.
    /// @dev Admin function.
    function setMinUsdPerCycle(uint256 amount) external onlyOwner {
        minUsdPerCycle = amount;
        emit SetMinUsdPerCycle(amount);
    }

    /// @notice Minimum to be deposited in the batching.
    /// @param amount Amount of usd, must be `UNIFORM_DECIMALS` decimals.
    /// @dev Admin function.
    function setMinDeposit(uint256 amount) external onlyOwner {
        batching.setMinDeposit(amount);
        emit SetMinDeposit(amount);
    }

    /// @notice Minimum time needed to be able to close the cycle.
    /// @param duration Duration of cycle in seconds.
    /// @dev Admin function.
    function setCycleDuration(uint256 duration) external onlyOwner {
        cycleDuration = duration;
        emit SetCycleDuration(duration);
    }

    /// @notice Add strategy.
    /// @param _strategyAddress Address of the strategy.
    /// @param _depositTokenAddress Token to be deposited into strategy.
    /// @param _weight Weight of the strategy. Used to split user deposit between strategies.
    /// @dev Admin function.
    /// @dev Deposit token must be supported by the router.
    function addStrategy(
        address _strategyAddress,
        address _depositTokenAddress,
        uint256 _weight
    ) external onlyOwner {
        if (!supportsToken(_depositTokenAddress)) revert UnsupportedToken();
        uint256 len = strategies.length;
        for (uint256 i = 0; i < len; i++) {
            if (strategies[i].strategyAddress == _strategyAddress)
                revert DuplicateStrategy();
        }

        strategies.push(
            StrategyInfo({
                strategyAddress: _strategyAddress,
                depositToken: IStrategy(_strategyAddress).depositToken(),
                weight: _weight
            })
        );
    }

    /// @notice Update strategy weight.
    /// @param _strategyId Id of the strategy.
    /// @param _weight Weight of the strategy.
    /// @dev Admin function.
    function updateStrategy(uint256 _strategyId, uint256 _weight)
        external
        onlyOwner
    {
        strategies[_strategyId].weight = _weight;
    }

    /// @notice Remove strategy, deposit its balance in other strategies.
    /// @param _strategyId Id of the strategy.
    /// @dev Admin function.
    function removeStrategy(uint256 _strategyId) external onlyOwner {
        if (strategies.length < 2) revert CantRemoveLastStrategy();
        StrategyInfo memory removedStrategyInfo = strategies[_strategyId];
        IStrategy removedStrategy = IStrategy(
            removedStrategyInfo.strategyAddress
        );
        address removedDepositToken = removedStrategyInfo.depositToken;

        uint256 len = strategies.length - 1;
        strategies[_strategyId] = strategies[len];
        strategies.pop();

        // compound removed strategy
        removedStrategy.compound();

        // withdraw all from removed strategy
        uint256 withdrawnAmount = removedStrategy.withdrawAll();

        // compound all strategies
        for (uint256 i; i < len; i++) {
            IStrategy(strategies[i].strategyAddress).compound();
        }

        // deposit withdrawn funds into other strategies
        for (uint256 i; i < len; i++) {
            uint256 depositAmount = (withdrawnAmount *
                getStrategyPercentWeight(i)) / PRECISION;
            address strategyDepositToken = strategies[i].depositToken;

            depositAmount = StrategyRouterLib.trySwap(
                exchange,
                depositAmount,
                removedDepositToken,
                strategyDepositToken
            );
            IERC20(strategyDepositToken).transfer(
                strategies[i].strategyAddress,
                depositAmount
            );
            IStrategy(strategies[i].strategyAddress).deposit(depositAmount);
        }
        Ownable(address(removedStrategy)).transferOwnership(msg.sender);
    }

    /// @notice Rebalance batching, so that token balances will match strategies weight.
    /// @return balances Amounts to be deposited in strategies, balanced according to strategies weights.
    function rebalanceBatching()
        external
        onlyOwner
        returns (uint256[] memory balances)
    {
        return batching.rebalance();
    }

    /// @notice Rebalance strategies, so that their balances will match their weights.
    /// @return balances Balances of the strategies after rebalancing.
    /// @dev Admin function.
    function rebalanceStrategies()
        external
        onlyOwner
        returns (uint256[] memory balances)
    {
        uint256 totalBalance;

        uint256 len = strategies.length;
        if (len < 2) revert NothingToRebalance();
        uint256[] memory _strategiesBalances = new uint256[](len);
        address[] memory _strategiesTokens = new address[](len);
        address[] memory _strategies = new address[](len);
        for (uint256 i; i < len; i++) {
            _strategiesTokens[i] = strategies[i].depositToken;
            _strategies[i] = strategies[i].strategyAddress;
            _strategiesBalances[i] = IStrategy(_strategies[i]).totalTokens();
            totalBalance += StrategyRouterLib.toUniform(
                _strategiesBalances[i],
                _strategiesTokens[i]
            );
        }

        uint256[] memory toAdd = new uint256[](len);
        uint256[] memory toSell = new uint256[](len);
        for (uint256 i; i < len; i++) {
            uint256 desiredBalance = (totalBalance *
                getStrategyPercentWeight(i)) / PRECISION;
            desiredBalance = StrategyRouterLib.fromUniform(
                desiredBalance,
                _strategiesTokens[i]
            );
            unchecked {
                if (desiredBalance > _strategiesBalances[i]) {
                    toAdd[i] = desiredBalance - _strategiesBalances[i];
                } else if (desiredBalance < _strategiesBalances[i]) {
                    toSell[i] = _strategiesBalances[i] - desiredBalance;
                }
            }
        }

        for (uint256 i; i < len; i++) {
            for (uint256 j; j < len; j++) {
                if (toSell[i] == 0) break;
                if (toAdd[j] > 0) {
                    address sellToken = _strategiesTokens[i];
                    address buyToken = _strategiesTokens[j];
                    uint256 sellUniform = StrategyRouterLib.toUniform(
                        toSell[i],
                        sellToken
                    );
                    uint256 addUniform = StrategyRouterLib.toUniform(
                        toAdd[j],
                        buyToken
                    );
                    // curSell should have sellToken decimals
                    uint256 curSell = sellUniform > addUniform
                        ? StrategyRouterLib.changeDecimals(
                            addUniform,
                            UNIFORM_DECIMALS,
                            ERC20(sellToken).decimals()
                        )
                        : toSell[i];

                    if (sellUniform < REBALANCE_SWAP_THRESHOLD) {
                        unchecked {
                            toSell[i] = 0;
                            toAdd[j] -= StrategyRouterLib.changeDecimals(
                                curSell,
                                ERC20(sellToken).decimals(),
                                ERC20(buyToken).decimals()
                            );
                        }
                        break;
                    }

                    uint256 received = IStrategy(_strategies[i]).withdraw(
                        curSell
                    );
                    received = StrategyRouterLib.trySwap(
                        exchange,
                        received,
                        sellToken,
                        buyToken
                    );
                    ERC20(buyToken).transfer(_strategies[j], received);
                    IStrategy(_strategies[j]).deposit(received);

                    unchecked {
                        toSell[i] -= curSell;
                        toAdd[j] -= StrategyRouterLib.changeDecimals(
                            curSell,
                            ERC20(sellToken).decimals(),
                            ERC20(buyToken).decimals()
                        );
                    }
                }
            }
        }

        for (uint256 i; i < len; i++) {
            _strategiesBalances[i] = IStrategy(_strategies[i]).totalTokens();
            totalBalance += StrategyRouterLib.toUniform(
                _strategiesBalances[i],
                _strategiesTokens[i]
            );
        }

        return _strategiesBalances;
    }

    // Internals

    /// @param valueToWithdraw USD value to withdraw.
    function _withdrawFromBatching(
        uint256 valueToWithdraw,
        address withdrawToken
    ) private {
        batching._withdraw(msg.sender, valueToWithdraw, withdrawToken);
    }

    /// @param amountInUsd - USD value to withdraw. 18 decimals
    function _withdrawFromStrategies(
        uint256 amountInUsd,
        address withdrawToken
    ) private {
        (
            uint256 strategiesLockedUsd,
            uint256[] memory balances
        ) = getStrategiesValue();
        uint256 len = strategies.length;

        uint256 amountToTransfer;
        // try withdraw requested token directly
        for (uint256 i; i < len; i++) {
            if (
                strategies[i].depositToken == withdrawToken &&
                balances[i] >= amountInUsd
            ) {
                (uint256 price, uint8 priceDecimals) = oracle.getTokenUsdPrice(
                    withdrawToken
                );
                amountToTransfer =
                    (amountInUsd * 10**priceDecimals) /
                    price;
                amountToTransfer = StrategyRouterLib.fromUniform(
                    amountToTransfer,
                    withdrawToken
                );
                amountToTransfer = IStrategy(strategies[i].strategyAddress)
                    .withdraw(amountToTransfer);
                amountInUsd = 0;
                break;
            }
        }

        // try withdraw token which balance is enough to do only 1 swap
        if (amountInUsd != 0) {
            for (uint256 i; i < len; i++) {
                if (balances[i] >= amountInUsd) {
                    address token = strategies[i].depositToken;
                    (uint256 price, uint8 priceDecimals) = oracle
                        .getTokenUsdPrice(token);
                    amountToTransfer =
                        (amountInUsd * 10**priceDecimals) /
                        price;
                    amountToTransfer = StrategyRouterLib.fromUniform(
                        amountToTransfer,
                        token
                    );
                    amountToTransfer = IStrategy(strategies[i].strategyAddress)
                        .withdraw(amountToTransfer);
                    amountToTransfer = StrategyRouterLib.trySwap(
                        exchange,
                        amountToTransfer,
                        token,
                        withdrawToken
                    );
                    amountInUsd = 0;
                    break;
                }
            }
        }

        // swap tokens one by one until withraw amount is fulfilled
        if (amountInUsd != 0) {
            for (uint256 i; i < len; i++) {
                address token = strategies[i].depositToken;
                uint256 toSwap;
                (uint256 price, uint8 priceDecimals) = oracle.getTokenUsdPrice(
                    token
                );

                toSwap = balances[i] < amountInUsd
                    ? balances[i]
                    : amountInUsd;
                unchecked {
                    amountInUsd -= toSwap;
                }
                // convert usd value into token amount
                toSwap = (toSwap * 10**priceDecimals) / price;
                // adjust decimals of the token amount
                toSwap = StrategyRouterLib.fromUniform(toSwap, token);
                toSwap = IStrategy(strategies[i].strategyAddress).withdraw(
                    toSwap
                );
                // swap for requested token
                amountToTransfer += StrategyRouterLib.trySwap(
                    exchange,
                    toSwap,
                    token,
                    withdrawToken
                );
                if (amountInUsd == 0) break;
            }
        }

        IERC20(withdrawToken).transfer(msg.sender, amountToTransfer);
        emit WithdrawFromStrategies(
            msg.sender,
            withdrawToken,
            amountToTransfer
        );
    }

    /// burn receipts and return amount of freed shares.
    function _unlockShares(uint256[] calldata receiptIds)
        private
        returns (uint256 shares)
    {
        ReceiptNFT _receiptContract = receiptContract;
        uint256 _currentCycleId = currentCycleId;
        for (uint256 i = 0; i < receiptIds.length; i++) {
            uint256 receiptId = receiptIds[i];
            if (receiptContract.ownerOf(receiptId) != msg.sender)
                revert NotReceiptOwner();
            shares += StrategyRouterLib.receiptToShares(
                _receiptContract,
                cycles,
                _currentCycleId,
                receiptId
            );
            receiptContract.burn(receiptId);
            emit UnlockShares(msg.sender, receiptId, shares);
        }
    }
}<|MERGE_RESOLUTION|>--- conflicted
+++ resolved
@@ -82,13 +82,9 @@
         // block.timestamp at which cycle started
         uint256 startAt;
         // batching USD value before deposited into strategies
-<<<<<<< HEAD
-        uint256 totalDeposited;
+        uint256 totalDepositedInUsd;
         // price per share in USD
         uint256 pricePerShare;
-=======
-        uint256 totalDepositedInUsd;
->>>>>>> 9b3fb675
         // USD value received by strategies
         uint256 receivedByStrategiesInUsd;
         /*
@@ -217,25 +213,21 @@
         (uint256 balanceAfterDepositInUsd, ) = getStrategiesValue();
         uint256 receivedByStrategiesInUsd = balanceAfterDepositInUsd - balanceAfterCompoundInUsd;
 
-<<<<<<< HEAD
        uint256 totalShares = sharesToken.totalSupply();
         if (totalShares == 0) {
-            sharesToken.mint(address(this), receivedByStrategies);
+            sharesToken.mint(address(this), receivedByStrategiesInUsd);
             cycles[_currentCycleId].pricePerShare =
-                balanceAfterDeposit * PRECISION /
+                balanceAfterDepositInUsd * PRECISION /
                 sharesToken.totalSupply();
         } else {
             cycles[_currentCycleId].pricePerShare =
-                balanceAfterCompound * PRECISION /
+                balanceAfterCompoundInUsd * PRECISION /
                 totalShares;
 
-            uint256 newShares = receivedByStrategies * PRECISION /
+            uint256 newShares = receivedByStrategiesInUsd * PRECISION /
                 cycles[_currentCycleId].pricePerShare;
             sharesToken.mint(address(this), newShares);
         }
-=======
-        sharesToken.mint(address(this), receivedByStrategiesInUsd);
->>>>>>> 9b3fb675
 
         // step 8
         cycles[_currentCycleId].receivedByStrategiesInUsd =

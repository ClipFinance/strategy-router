//SPDX-License-Identifier: Unlicense
pragma solidity ^0.8.0;

import "@openzeppelin/contracts/token/ERC20/IERC20.sol";
import "@openzeppelin/contracts/token/ERC20/ERC20.sol";
import "@chainlink/contracts/src/v0.8/AutomationCompatible.sol";
import "./deps/OwnableUpgradeable.sol";
import "./deps/Initializable.sol";
import "./deps/UUPSUpgradeable.sol";
import "@uniswap/v2-periphery/contracts/interfaces/IUniswapV2Router02.sol";
import "./interfaces/IStrategy.sol";
import "./interfaces/IUsdOracle.sol";
import {ReceiptNFT} from "./ReceiptNFT.sol";
import {Exchange} from "./exchange/Exchange.sol";
import {SharesToken} from "./SharesToken.sol";
import "./Batch.sol";
import "./StrategyRouterLib.sol";

// import "hardhat/console.sol";

/// @custom:oz-upgrades-unsafe-allow external-library-linking
contract StrategyRouter is Initializable, UUPSUpgradeable, OwnableUpgradeable, AutomationCompatibleInterface {
    /* EVENTS */

    /// @notice Fires when user deposits in batch.
    /// @param token Supported token that user want to deposit.
    /// @param amount Amount of `token` transferred from user.
    event Deposit(address indexed user, address token, uint256 amount);
    /// @notice Fires when batch is deposited into strategies.
    /// @param closedCycleId Index of the cycle that is closed.
    /// @param amount Sum of different tokens deposited into strategies.
    event AllocateToStrategies(uint256 indexed closedCycleId, uint256 amount);
    /// @notice Fires when compound process is finished.
    /// @param currentCycle Index of the current cycle.
    /// @param currentTvlInUsd Current TVL in USD.
    /// @param totalShares Current amount of shares.
    event AfterCompound(uint256 indexed currentCycle, uint256 currentTvlInUsd, uint256 totalShares);
    /// @notice Fires when user withdraw from strategies.
    /// @param token Supported token that user requested to receive after withdraw.
    /// @param amount Amount of `token` received by user.
    event WithdrawFromStrategies(address indexed user, address token, uint256 amount);
    /// @notice Fires when user converts his receipt into shares token.
    /// @param shares Amount of shares received by user.
    /// @param receiptIds Indexes of the receipts burned.
    event RedeemReceiptsToShares(address indexed user, uint256 shares, uint256[] receiptIds);
    /// @notice Fires when moderator converts foreign receipts into shares token.
    /// @param receiptIds Indexes of the receipts burned.
    event RedeemReceiptsToSharesByModerators(address indexed moderator, uint256[] receiptIds);

    /// @notice Fires when user withdraw from batch.
    /// @param user who initiated withdrawal.
    /// @param receiptIds original IDs of the corresponding deposited receipts (NFTs).
    /// @param token that is being withdrawn. can be one token multiple times.
    /// @param amount Amount of `token` received by user.
    event WithdrawFromBatch(address indexed user, uint256[] receiptIds, address[] token, uint256[] amount);

    // Events for setters.
    event SetMinDeposit(uint256 newAmount);
    event SetAllocationWindowTime(uint256 newDuration);
    event SetFeeAddress(address newAddress);
    event SetFeePercent(uint256 newPercent);
    event SetAddresses(
        Exchange _exchange,
        IUsdOracle _oracle,
        SharesToken _sharesToken,
        Batch _batch,
        ReceiptNFT _receiptNft
    );

    /* ERRORS */
    error AmountExceedTotalSupply();
    error UnsupportedToken();
    error NotReceiptOwner();
    error CycleNotClosed();
    error CycleClosed();
    error InsufficientShares();
    error DuplicateStrategy();
    error CycleNotClosableYet();
    error AmountNotSpecified();
    error CantRemoveLastStrategy();
    error NothingToRebalance();
    error NotModerator();
    error WithdrawnAmountLowerThanExpectedAmount();

    struct StrategyInfo {
        address strategyAddress;
        address depositToken;
        uint256 weight;
    }

    struct Cycle {
        // block.timestamp at which cycle started
        uint256 startAt;
        // batch USD value before deposited into strategies
        uint256 totalDepositedInUsd;
        // USD value received by strategies after all swaps necessary to ape into strategies
        uint256 receivedByStrategiesInUsd;
        // Protocol TVL after compound idle strategy and actual deposit to strategies
        uint256 strategiesBalanceWithCompoundAndBatchDepositsInUsd;
        // price per share in USD
        uint256 pricePerShare;
        // tokens price at time of the deposit to strategies
        mapping(address => uint256) prices;
    }

    uint8 private constant UNIFORM_DECIMALS = 18;
    uint256 private constant PRECISION = 1e18;
    uint256 private constant MAX_FEE_PERCENT = 2000;
    uint256 private constant FEE_PERCENT_PRECISION = 100;
    // we do not try to withdraw amount below this threshold
    // cause gas spendings are high compared to this amount
    uint256 private constant WITHDRAWAL_DUST_THRESHOLD_USD = 1e17; // 10 cents / 0.1 USD

    /// @notice The time of the first deposit that triggered a current cycle
    uint256 public currentCycleFirstDepositAt;
    /// @notice Current cycle duration in seconds, until funds are allocated from batch to strategies
    uint256 public allocationWindowTime;
    /// @notice Current cycle counter. Incremented at the end of the cycle
    uint256 public currentCycleId;
    /// @notice Current cycle deposits counter. Incremented on deposit and decremented on withdrawal.
    uint256 public currentCycleDepositsCount;
    /// @notice Protocol comission in percents taken from yield. One percent is 100.
    uint256 public feePercent;

    ReceiptNFT private receiptContract;
    Exchange public exchange;
    IUsdOracle private oracle;
    SharesToken private sharesToken;
    Batch private batch;
    address public feeAddress;

    StrategyInfo[] public strategies;
    mapping(uint256 => Cycle) public cycles;
    mapping(address => bool) public moderators;

    modifier onlyModerators() {
        if (!moderators[msg.sender]) revert NotModerator();
        _;
    }

    /// @custom:oz-upgrades-unsafe-allow constructor
    constructor() {
        // lock implementation
        _disableInitializers();
    }

    function initialize() external initializer {
        __Ownable_init();
        __UUPSUpgradeable_init();

        cycles[0].startAt = block.timestamp;
        allocationWindowTime = 1 hours;
        moderators[owner()] = true;
    }

    function setAddresses(
        Exchange _exchange,
        IUsdOracle _oracle,
        SharesToken _sharesToken,
        Batch _batch,
        ReceiptNFT _receiptNft
    ) external onlyOwner {
        exchange = _exchange;
        oracle = _oracle;
        sharesToken = _sharesToken;
        batch = _batch;
        receiptContract = _receiptNft;
        emit SetAddresses(_exchange, _oracle, _sharesToken, _batch, _receiptNft);
    }

    function _authorizeUpgrade(address newImplementation) internal override onlyOwner {}

    // Universal Functions

    /// @notice Send pending money collected in the batch into the strategies.
    /// @notice Can be called when `allocationWindowTime` seconds has been passed or
    ///         batch usd value is more than zero.
    function allocateToStrategies() external {
        /*
        step 1 - preparing data and assigning local variables for later reference
        step 2 - check requirements to launch a cycle
            condition #1: deposit in the current cycle is greater than zero
        step 3 - store USD price of supported tokens as cycle information
        step 4 - collect yield and re-deposit/re-stake depending on strategy
        step 5 - rebalance token in batch to match our desired strategies ratio
        step 6 - batch transfers funds to strategies and strategies deposit tokens to their respective farms
        step 7 - we calculate share price for the current cycle and calculate a new amount of shares to issue

            Description:

                step 7.1 - Get previous TVL from previous cycle and calculate compounded profit: current TVL
                           minus previous cycle TVL. if current cycle = 0, then TVL = 0
                step 7.2 - Save corrected current TVL in Cycle[strategiesBalanceWithCompoundAndBatchDepositsInUsd] for the next cycle
                step 7.3 - Calculate price per share
                step 7.4 - Mint shares for the new protocol's deposits
                step 7.5 - Mint CLT for Clip's treasure address. CLT amount = fee / price per share

            Case example:

                Previous cycle strategies TVL = 1000 USD and total shares count is 1000 CLT
                Compound yield is 10 USD, hence protocol commission (protocolCommissionInUsd) is 10 USD * 20% = 2 USD
                TLV after compound is 1010 USD. TVL excluding platform's commission is 1008 USD

                Hence protocol commission in shares (protocolCommissionInShares) will be

                (1010 USD * 1000 CLT / (1010 USD - 2 USD)) - 1000 CLT = 1.98412698 CLT

        step 8 - Calculate protocol's comission and withhold commission by issuing share tokens
        step 9 - store remaining information for the current cycle
        */
        // step 1
        uint256 _currentCycleId = currentCycleId;
        (uint256 batchValueInUsd, ) = getBatchValueUsd();

        // step 2
        if (batchValueInUsd == 0) revert CycleNotClosableYet();

        currentCycleFirstDepositAt = 0;

        // step 3
        {
            address[] memory tokens = getSupportedTokens();
            for (uint256 i = 0; i < tokens.length; i++) {
                if (ERC20(tokens[i]).balanceOf(address(batch)) > 0) {
                    (uint256 priceUsd, uint8 priceDecimals) = oracle.getTokenUsdPrice(tokens[i]);
                    cycles[_currentCycleId].prices[tokens[i]] = StrategyRouterLib.changeDecimals(
                        priceUsd,
                        priceDecimals,
                        UNIFORM_DECIMALS
                    );
                }
            }
        }

        // step 4
        uint256 strategiesLength = strategies.length;
        for (uint256 i; i < strategiesLength; i++) {
            IStrategy(strategies[i].strategyAddress).compound();
        }

        (uint256 balanceAfterCompoundInUsd,) = getStrategiesValue();
        uint256 totalShares = sharesToken.totalSupply();
        emit AfterCompound(_currentCycleId, balanceAfterCompoundInUsd, totalShares);

        // step 5
<<<<<<< HEAD
        (uint256 strategiesBalanceAfterCompoundInUsd, ) = getStrategiesValue();
=======
>>>>>>> 67f56f69
        uint256[] memory depositAmountsInTokens = batch.rebalance();

        // step 6
        for (uint256 i; i < strategiesLength; i++) {
            address strategyDepositToken = strategies[i].depositToken;

            if (depositAmountsInTokens[i] > 0) {
                batch.transfer(strategyDepositToken, strategies[i].strategyAddress, depositAmountsInTokens[i]);

                IStrategy(strategies[i].strategyAddress).deposit(depositAmountsInTokens[i]);
            }
        }

        // step 7
        (uint256 strategiesBalanceAfterDepositInUsd, ) = getStrategiesValue();
        uint256 receivedByStrategiesInUsd = strategiesBalanceAfterDepositInUsd - strategiesBalanceAfterCompoundInUsd;

<<<<<<< HEAD
        uint256 totalShares = sharesToken.totalSupply();

=======
>>>>>>> 67f56f69
        if (totalShares == 0) {
            sharesToken.mint(address(this), receivedByStrategiesInUsd);
            cycles[_currentCycleId].strategiesBalanceWithCompoundAndBatchDepositsInUsd = strategiesBalanceAfterDepositInUsd;
            cycles[_currentCycleId].pricePerShare = (strategiesBalanceAfterDepositInUsd * PRECISION) / sharesToken.totalSupply();
        } else {
            // step 7.1
            uint256 protocolCommissionInUsd = 0;
            if (strategiesBalanceAfterCompoundInUsd > cycles[_currentCycleId-1].strategiesBalanceWithCompoundAndBatchDepositsInUsd) {
                protocolCommissionInUsd = (strategiesBalanceAfterCompoundInUsd - cycles[_currentCycleId-1].strategiesBalanceWithCompoundAndBatchDepositsInUsd) * feePercent / (100 * FEE_PERCENT_PRECISION);
            }

            // step 7.2
            cycles[_currentCycleId].strategiesBalanceWithCompoundAndBatchDepositsInUsd = strategiesBalanceAfterDepositInUsd;
            // step 7.3
            cycles[_currentCycleId].pricePerShare = ((strategiesBalanceAfterCompoundInUsd - protocolCommissionInUsd) * PRECISION) / totalShares;

            // step 7.4
            uint256 newShares = (receivedByStrategiesInUsd * PRECISION) / cycles[_currentCycleId].pricePerShare;
            sharesToken.mint(address(this), newShares);

            // step 7.5
            uint256 protocolCommissionInShares = (protocolCommissionInUsd * PRECISION) / cycles[_currentCycleId].pricePerShare;
            sharesToken.mint(feeAddress, protocolCommissionInShares);
        }

        // step 8
        cycles[_currentCycleId].receivedByStrategiesInUsd = receivedByStrategiesInUsd;
        cycles[_currentCycleId].totalDepositedInUsd = batchValueInUsd;

        emit AllocateToStrategies(_currentCycleId, receivedByStrategiesInUsd);

        // step 9
        ++currentCycleId;
        currentCycleDepositsCount = 0;
        cycles[_currentCycleId].startAt = block.timestamp;
    }

    /// @notice Harvest yield from farms, and reinvest these rewards into strategies.
    /// @notice Part of the harvested rewards is taken as protocol comission.
    function compoundAll() external {
        if (sharesToken.totalSupply() == 0) revert();

        uint256 len = strategies.length;
        for (uint256 i; i < len; i++) {
            IStrategy(strategies[i].strategyAddress).compound();
        }

        (uint256 balanceAfterCompoundInUsd,) = getStrategiesValue();
        uint256 totalShares = sharesToken.totalSupply();
        emit AfterCompound(currentCycleId, balanceAfterCompoundInUsd, totalShares);
    }

    /// @dev Returns list of supported tokens.
    function getSupportedTokens() public view returns (address[] memory) {
        return batch.getSupportedTokens();
    }

    /// @dev Returns strategy weight as percent of total weight.
    function getStrategyPercentWeight(uint256 _strategyId) public view returns (uint256 strategyPercentAllocation) {
        return StrategyRouterLib.getStrategyPercentWeight(_strategyId, strategies);
    }

    /// @notice Returns count of strategies.
    function getStrategiesCount() public view returns (uint256 count) {
        return strategies.length;
    }

    /// @notice Returns array of strategies.
    function getStrategies() public view returns (StrategyInfo[] memory) {
        return strategies;
    }

    /// @notice Returns deposit token of the strategy.
    function getStrategyDepositToken(uint256 i) public view returns (address) {
        return strategies[i].depositToken;
    }

    /// @notice Returns usd value of the token balances and their sum in the strategies.
    /// @notice All returned amounts have `UNIFORM_DECIMALS` decimals.
    /// @return totalBalance Total usd value.
    /// @return balances Array of usd value of token balances.
    function getStrategiesValue() public view returns (uint256 totalBalance, uint256[] memory balances) {
        (totalBalance, balances) = StrategyRouterLib.getStrategiesValue(oracle, strategies);
    }

    /// @notice Returns usd values of the tokens balances and their sum in the batch.
    /// @notice All returned amounts have `UNIFORM_DECIMALS` decimals.
    /// @return totalBalance Total batch usd value.
    /// @return balances Array of usd value of token balances in the batch.
    function getBatchValueUsd() public view returns (uint256 totalBalance, uint256[] memory balances) {
        return batch.getBatchValueUsd();
    }

    /// @notice Returns stored address of the `Exchange` contract.
    function getExchange() public view returns (Exchange) {
        return exchange;
    }

    /// @notice Calculates amount of redeemable shares by burning receipts.
    /// @notice Cycle noted in receipts should be closed.
    function calculateSharesFromReceipts(uint256[] calldata receiptIds) public view returns (uint256 shares) {
        ReceiptNFT _receiptContract = receiptContract;
        uint256 _currentCycleId = currentCycleId;
        for (uint256 i = 0; i < receiptIds.length; i++) {
            uint256 receiptId = receiptIds[i];
            shares += StrategyRouterLib.calculateSharesFromReceipt(
                receiptId,
                _currentCycleId,
                _receiptContract,
                cycles
            );
        }
    }

    /// @notice Reedem shares for receipts on behalf of their owners.
    /// @notice Cycle noted in receipts should be closed.
    /// @notice Only callable by moderators.
    function redeemReceiptsToSharesByModerators(uint256[] calldata receiptIds) public onlyModerators {
        StrategyRouterLib.redeemReceiptsToSharesByModerators(
            receiptIds,
            currentCycleId,
            receiptContract,
            sharesToken,
            cycles
        );
        emit RedeemReceiptsToSharesByModerators(msg.sender, receiptIds);
    }

    /// @notice Calculate current usd value of shares.
    /// @dev Returned amount has `UNIFORM_DECIMALS` decimals.
    function calculateSharesUsdValue(uint256 amountShares) public view returns (uint256 amountUsd) {
        uint256 totalShares = sharesToken.totalSupply();
        if (amountShares > totalShares) revert AmountExceedTotalSupply();
        (uint256 strategiesLockedUsd, ) = getStrategiesValue();

        uint256 currentPricePerShare = (strategiesLockedUsd * PRECISION) / totalShares;

        return (amountShares * currentPricePerShare) / PRECISION;
    }

    /// @notice Calculate shares amount from usd value.
    /// @dev Returned amount has `UNIFORM_DECIMALS` decimals.
    function calculateSharesAmountFromUsdAmount(uint256 amount) public view returns (uint256 shares) {
        (uint256 strategiesLockedUsd, ) = getStrategiesValue();
        uint256 currentPricePerShare = (strategiesLockedUsd * PRECISION) / sharesToken.totalSupply();
        shares = (amount * PRECISION) / currentPricePerShare;
    }

    /// @notice Returns whether this token is supported.
    /// @param tokenAddress Token address to lookup.
    function supportsToken(address tokenAddress) public view returns (bool isSupported) {
        return batch.supportsToken(tokenAddress);
    }

    // User Functions

    /// @notice Convert receipts into share tokens.
    /// @notice Cycle noted in receipt should be closed.
    /// @return shares Amount of shares redeemed by burning receipts.
    function redeemReceiptsToShares(uint256[] calldata receiptIds) public returns (uint256 shares) {
        shares = StrategyRouterLib.burnReceipts(receiptIds, currentCycleId, receiptContract, cycles);
        sharesToken.transfer(msg.sender, shares);
        emit RedeemReceiptsToShares(msg.sender, shares, receiptIds);
    }

    /// @notice Withdraw tokens from strategies.
    /// @notice On partial withdraw leftover shares transferred to user.
    /// @notice If not enough shares unlocked from receipt, or no receipts are passed, then shares will be taken from user.
    /// @notice Receipts are burned.
    /// @notice Cycle noted in receipts should be closed.
    /// @param receiptIds Array of ReceiptNFT ids.
    /// @param withdrawToken Supported token that user wish to receive.
    /// @param shares Amount of shares to withdraw.
    function withdrawFromStrategies(
        uint256[] calldata receiptIds,
        address withdrawToken,
        uint256 shares,
        uint256 minTokenAmountToWithdraw
    ) external returns (uint256 withdrawnAmount) {
        if (shares == 0) revert AmountNotSpecified();
        if (!supportsToken(withdrawToken)) revert UnsupportedToken();

        // uint256 unlockedShares = StrategyRouterLib.burnReceipts(receiptIds, currentCycleId, receiptContract, cycles);
        ReceiptNFT _receiptContract = receiptContract;
        uint256 _currentCycleId = currentCycleId;
        uint256 unlockedShares;

        // first try to get all shares from receipts
        for (uint256 i = 0; i < receiptIds.length; i++) {
            uint256 receiptId = receiptIds[i];
            if (_receiptContract.ownerOf(receiptId) != msg.sender) revert NotReceiptOwner();
            uint256 receiptShares = StrategyRouterLib.calculateSharesFromReceipt(
                receiptId,
                _currentCycleId,
                _receiptContract,
                cycles
            );
            unlockedShares += receiptShares;
            if (unlockedShares > shares) {
                // receipts fulfilled requested shares and more,
                // so get rid of extra shares and update receipt amount
                uint256 leftoverShares = unlockedShares - shares;
                unlockedShares -= leftoverShares;

                ReceiptNFT.ReceiptData memory receipt = receiptContract.getReceipt(receiptId);
                uint256 newReceiptAmount = (receipt.tokenAmountUniform * leftoverShares) / receiptShares;
                _receiptContract.setAmount(receiptId, newReceiptAmount);
            } else {
                // unlocked shares less or equal to requested, so can take whole receipt amount
                _receiptContract.burn(receiptId);
            }
            if (unlockedShares == shares) break;
        }

        // if receipts didn't fulfilled requested shares amount, then try to take more from caller
        if (unlockedShares < shares) {
            // lack of shares -> get from user
            sharesToken.transferFromAutoApproved(msg.sender, address(this), shares - unlockedShares);
        }

        // shares into usd using current PPS
        uint256 usdToWithdraw = calculateSharesUsdValue(shares);
        sharesToken.burn(address(this), shares);

        // Withhold withdrawen amount from cycle's TVL, to not to affect AllocateToStrategies calculations in this cycle
        uint256 adjustPreviousCycleStrategiesBalanceByInUsd = shares * cycles[currentCycleId-1].pricePerShare / PRECISION;
        cycles[currentCycleId-1].strategiesBalanceWithCompoundAndBatchDepositsInUsd -= adjustPreviousCycleStrategiesBalanceByInUsd;

        withdrawnAmount = _withdrawFromStrategies(usdToWithdraw, withdrawToken, minTokenAmountToWithdraw);
    }

    /// @notice Withdraw tokens from batch.
    /// @notice Receipts are burned and user receives amount of tokens that was noted.
    /// @notice Cycle noted in receipts should be current cycle.
    /// @param _receiptIds Receipt NFTs ids.
    function withdrawFromBatch(uint256[] calldata _receiptIds) public {
        (uint256[] memory receiptIds, address[] memory tokens, uint256[] memory withdrawnTokenAmounts) =
            batch.withdraw(msg.sender, _receiptIds, currentCycleId);

        currentCycleDepositsCount -= receiptIds.length;
        if (currentCycleDepositsCount == 0) currentCycleFirstDepositAt = 0;

        emit WithdrawFromBatch(msg.sender, receiptIds, tokens, withdrawnTokenAmounts);
    }

    /// @notice Deposit token into batch.
    /// @param depositToken Supported token to deposit.
    /// @param _amount Amount to deposit.
    /// @dev User should approve `_amount` of `depositToken` to this contract.
    function depositToBatch(address depositToken, uint256 _amount) external {
        batch.deposit(msg.sender, depositToken, _amount, currentCycleId);
        IERC20(depositToken).transferFrom(msg.sender, address(batch), _amount);

        currentCycleDepositsCount++;
        if (currentCycleFirstDepositAt == 0) currentCycleFirstDepositAt = block.timestamp;

        emit Deposit(msg.sender, depositToken, _amount);
    }

    // Admin functions

    /// @notice Set token as supported for user deposit and withdraw.
    /// @dev Admin function.
    function setSupportedToken(address tokenAddress, bool supported) external onlyOwner {
        batch.setSupportedToken(tokenAddress, supported);
    }

    /// @notice Set wallets that will be moderators.
    /// @dev Admin function.
    function setModerator(address moderator, bool isWhitelisted) external onlyOwner {
        moderators[moderator] = isWhitelisted;
    }

    /// @notice Set address for fees collected by protocol.
    /// @dev Admin function.
    function setFeesCollectionAddress(address _feeAddress) external onlyOwner {
        if (_feeAddress == address(0)) revert();
        feeAddress = _feeAddress;
        emit SetFeeAddress(_feeAddress);
    }

    /// @notice Set percent to take from harvested rewards as protocol fee.
    /// @dev Admin function.
    function setFeesPercent(uint256 percent) external onlyOwner {
        require(percent <= MAX_FEE_PERCENT, "20% Max!");
        feePercent = percent;
        emit SetFeePercent(percent);
    }

    /// @notice Minimum to be deposited in the batch.
    /// @param amount Amount of usd, must be `UNIFORM_DECIMALS` decimals.
    /// @dev Admin function.
    function setMinDepositUsd(uint256 amount) external onlyOwner {
        batch.setMinDepositUsd(amount);
        emit SetMinDeposit(amount);
    }

    /// @notice Minimum time needed to be able to close the cycle.
    /// @param timeInSeconds Duration of cycle in seconds.
    /// @dev Admin function.
    function setAllocationWindowTime(uint256 timeInSeconds) external onlyOwner {
        allocationWindowTime = timeInSeconds;
        emit SetAllocationWindowTime(timeInSeconds);
    }

    /// @notice Add strategy.
    /// @param _strategyAddress Address of the strategy.
    /// @param _depositTokenAddress Token to be deposited into strategy.
    /// @param _weight Weight of the strategy. Used to split user deposit between strategies.
    /// @dev Admin function.
    /// @dev Deposit token must be supported by the router.
    function addStrategy(
        address _strategyAddress,
        address _depositTokenAddress,
        uint256 _weight
    ) external onlyOwner {
        if (!supportsToken(_depositTokenAddress)) revert UnsupportedToken();
        uint256 len = strategies.length;
        for (uint256 i = 0; i < len; i++) {
            if (strategies[i].strategyAddress == _strategyAddress) revert DuplicateStrategy();
        }

        strategies.push(
            StrategyInfo({
                strategyAddress: _strategyAddress,
                depositToken: IStrategy(_strategyAddress).depositToken(),
                weight: _weight
            })
        );
    }

    /// @notice Update strategy weight.
    /// @param _strategyId Id of the strategy.
    /// @param _weight New weight of the strategy.
    /// @dev Admin function.
    function updateStrategy(uint256 _strategyId, uint256 _weight) external onlyOwner {
        strategies[_strategyId].weight = _weight;
    }

    /// @notice Remove strategy and deposit its balance in other strategies.
    /// @notice Will revert when there is only 1 strategy left.
    /// @param _strategyId Id of the strategy.
    /// @dev Admin function.
    function removeStrategy(uint256 _strategyId) external onlyOwner {
        if (strategies.length < 2) revert CantRemoveLastStrategy();
        StrategyInfo memory removedStrategyInfo = strategies[_strategyId];
        IStrategy removedStrategy = IStrategy(removedStrategyInfo.strategyAddress);
        address removedDepositToken = removedStrategyInfo.depositToken;

        uint256 len = strategies.length - 1;
        strategies[_strategyId] = strategies[len];
        strategies.pop();

        // compound removed strategy
        removedStrategy.compound();

        // withdraw all from removed strategy
        uint256 withdrawnAmount = removedStrategy.withdrawAll();

        // compound all strategies
        for (uint256 i; i < len; i++) {
            IStrategy(strategies[i].strategyAddress).compound();
        }

        // deposit withdrawn funds into other strategies
        for (uint256 i; i < len; i++) {
            uint256 depositAmount = (withdrawnAmount * getStrategyPercentWeight(i)) / PRECISION;
            address strategyDepositToken = strategies[i].depositToken;

            depositAmount = StrategyRouterLib.trySwap(
                exchange,
                depositAmount,
                removedDepositToken,
                strategyDepositToken
            );
            IERC20(strategyDepositToken).transfer(strategies[i].strategyAddress, depositAmount);
            IStrategy(strategies[i].strategyAddress).deposit(depositAmount);
        }
        Ownable(address(removedStrategy)).transferOwnership(msg.sender);
    }

    /// @notice Rebalance batch, so that token balances will match strategies weight.
    /// @return balances Batch token balances after rebalancing.
    /// @dev Admin function.
    function rebalanceBatch() external onlyOwner returns (uint256[] memory balances) {
        return batch.rebalance();
    }

    /// @notice Rebalance strategies, so that their balances will match their weights.
    /// @return balances Balances of the strategies after rebalancing.
    /// @dev Admin function.
    function rebalanceStrategies() external onlyOwner returns (uint256[] memory balances) {
        return StrategyRouterLib.rebalanceStrategies(exchange, strategies);
    }

    /// @notice Checkes weither upkeep method is ready to be called.
    /// Method is compatible with AutomationCompatibleInterface from ChainLink smart contracts
    /// @return upkeepNeeded Returns weither upkeep method needs to be executed
    /// @dev Automation function
    function checkUpkeep(bytes calldata) external view override returns (bool upkeepNeeded, bytes memory) {
        upkeepNeeded = currentCycleFirstDepositAt > 0 && currentCycleFirstDepositAt + allocationWindowTime < block.timestamp;
    }

    function timestamp() external view returns (uint256 upkeepNeeded) {
        upkeepNeeded = block.timestamp;
    }

    /// @notice Execute upkeep routine that proxies to allocateToStrategies
    /// Method is compatible with AutomationCompatibleInterface from ChainLink smart contracts
    /// @dev Automation function
    function performUpkeep(bytes calldata) external override {
        this.allocateToStrategies();
    }

    // @dev Returns cycle data
    function getCycle(uint256 _cycleId) public view returns (
        uint256 startAt,
        uint256 totalDepositedInUsd,
        uint256 receivedByStrategiesInUsd,
        uint256 strategiesBalanceWithCompoundAndBatchDepositsInUsd,
        uint256 pricePerShare
    ) {
        Cycle storage requestedCycle = cycles[_cycleId];

        startAt = requestedCycle.startAt;
        totalDepositedInUsd = requestedCycle.totalDepositedInUsd;
        receivedByStrategiesInUsd = requestedCycle.receivedByStrategiesInUsd;
        strategiesBalanceWithCompoundAndBatchDepositsInUsd = requestedCycle.strategiesBalanceWithCompoundAndBatchDepositsInUsd;
        pricePerShare = requestedCycle.pricePerShare;
    }

    // Internals

    /// @param withdrawAmountUsd - USD value to withdraw. `UNIFORM_DECIMALS` decimals.
    /// @param withdrawToken Supported token to receive after withdraw.
    /// @param minTokenAmountToWithdraw min amount expected to be withdrawn
    /// @return tokenAmountToWithdraw amount of tokens that were actually withdrawn
    function _withdrawFromStrategies(uint256 withdrawAmountUsd, address withdrawToken, uint256 minTokenAmountToWithdraw)
        private
        returns (uint256 tokenAmountToWithdraw)
    {
        (, uint256[] memory strategyTokenBalancesUsd) = getStrategiesValue();
        uint256 strategiesCount = strategies.length;

        // find token to withdraw requested token without extra swaps
        // otherwise try to find token that is sufficient to fulfill requested amount
        uint256 supportedTokenId = type(uint256).max; // index of strategy, uint.max means not found
        {
            for (uint256 i; i < strategiesCount; i++) {
                address strategyDepositToken = strategies[i].depositToken;
                if (strategyTokenBalancesUsd[i] >= withdrawAmountUsd) {
                    supportedTokenId = i;
                    if (strategyDepositToken == withdrawToken) break;
                }
            }
        }

        if (supportedTokenId != type(uint256).max) {
            address tokenAddress = strategies[supportedTokenId].depositToken;
            (uint256 tokenUsdPrice, uint8 oraclePriceDecimals) = oracle.getTokenUsdPrice(tokenAddress);

            // convert usd to token amount
            tokenAmountToWithdraw = (withdrawAmountUsd * 10**oraclePriceDecimals) / tokenUsdPrice;
            // convert uniform decimals to token decimas
            tokenAmountToWithdraw = StrategyRouterLib.fromUniform(tokenAmountToWithdraw, tokenAddress);

            // withdraw from strategy
            tokenAmountToWithdraw = IStrategy(strategies[supportedTokenId].strategyAddress).withdraw(
                tokenAmountToWithdraw
            );
            // is withdrawn token not the one that's requested?
            if (tokenAddress != withdrawToken) {
                // swap withdrawn token to the requested one
                tokenAmountToWithdraw = StrategyRouterLib.trySwap(
                    exchange,
                    tokenAmountToWithdraw,
                    tokenAddress,
                    withdrawToken
                );
            }
            // we assume that the whole requested amount was withdrawn
            // we on purpose do not adjust for slippage, fees, etc
            // otherwise a user will be able to withdraw on Clip at better rates than on DEXes at other LPs expense
            // if the actual withdrawn amount (tokenAmountToWithdraw) doesn't meet the requested amount
            // then the slippage protection will revert execution at the end of this function
            // with WithdrawnAmountLowerThanExpectedAmount error
            withdrawAmountUsd = 0;
        }

        // if we didn't fulfilled withdraw amount above,
        // swap tokens one by one until withraw amount is fulfilled
        if (withdrawAmountUsd >= WITHDRAWAL_DUST_THRESHOLD_USD) {
            for (uint256 i; i < strategiesCount; i++) {
                address tokenAddress = strategies[i].depositToken;
                uint256 tokenAmountToSwap;
                (uint256 tokenUsdPrice, uint8 oraclePriceDecimals) = oracle.getTokenUsdPrice(tokenAddress);

                // at this moment its in USD
                tokenAmountToSwap = strategyTokenBalancesUsd[i] < withdrawAmountUsd
                    ? strategyTokenBalancesUsd[i]
                    : withdrawAmountUsd;
                unchecked {
                    // we assume that the whole requested amount was withdrawn
                    // we on purpose do not adjust for slippage, fees, etc
                    // otherwise a user will be able to withdraw on Clip at better rates than on DEXes at other LPs expense
                    // if not the whole amount withdrawn from a strategy the slippage protection will sort this out
                    withdrawAmountUsd -= tokenAmountToSwap;
                }

                // convert usd value into token amount
                tokenAmountToSwap = (tokenAmountToSwap * 10**oraclePriceDecimals) / tokenUsdPrice;
                // adjust decimals of the token amount
                tokenAmountToSwap = StrategyRouterLib.fromUniform(tokenAmountToSwap, tokenAddress);
                tokenAmountToSwap = IStrategy(strategies[i].strategyAddress).withdraw(tokenAmountToSwap);
                // swap for requested token
                tokenAmountToWithdraw += StrategyRouterLib.trySwap(
                    exchange,
                    tokenAmountToSwap,
                    tokenAddress,
                    withdrawToken
                );

                if (withdrawAmountUsd < WITHDRAWAL_DUST_THRESHOLD_USD) break;
            }
        }

        if (tokenAmountToWithdraw < minTokenAmountToWithdraw) {
            revert WithdrawnAmountLowerThanExpectedAmount();
        }

        IERC20(withdrawToken).transfer(msg.sender, tokenAmountToWithdraw);
        emit WithdrawFromStrategies(msg.sender, withdrawToken, tokenAmountToWithdraw);

        return tokenAmountToWithdraw;
    }
}<|MERGE_RESOLUTION|>--- conflicted
+++ resolved
@@ -243,10 +243,7 @@
         emit AfterCompound(_currentCycleId, balanceAfterCompoundInUsd, totalShares);
 
         // step 5
-<<<<<<< HEAD
         (uint256 strategiesBalanceAfterCompoundInUsd, ) = getStrategiesValue();
-=======
->>>>>>> 67f56f69
         uint256[] memory depositAmountsInTokens = batch.rebalance();
 
         // step 6
@@ -264,11 +261,8 @@
         (uint256 strategiesBalanceAfterDepositInUsd, ) = getStrategiesValue();
         uint256 receivedByStrategiesInUsd = strategiesBalanceAfterDepositInUsd - strategiesBalanceAfterCompoundInUsd;
 
-<<<<<<< HEAD
         uint256 totalShares = sharesToken.totalSupply();
 
-=======
->>>>>>> 67f56f69
         if (totalShares == 0) {
             sharesToken.mint(address(this), receivedByStrategiesInUsd);
             cycles[_currentCycleId].strategiesBalanceWithCompoundAndBatchDepositsInUsd = strategiesBalanceAfterDepositInUsd;

--- conflicted
+++ resolved
@@ -124,22 +124,13 @@
     /// @dev Only callable by user wallets.
     function depositToStrategies() external {
         uint256 _currentCycleId = currentCycleId;
-<<<<<<< HEAD
-        (uint256 totalValue, ) = getBatchingValue();
-
-        uint256 stratsDebtInShares = cycles[_currentCycleId].stratsDebtInShares;
-        uint256 stratsDebtValue;
-
-        if (stratsDebtInShares > 0)
-            stratsDebtValue = sharesToUsd(stratsDebtInShares);
-=======
         (uint256 batchingValue, ) = getBatchingValue();
-        uint256 strategiesDebtInShares = cycles[_currentCycleId]
-            .strategiesDebtInShares;
+
+        uint256 strategiesDebtInShares = cycles[_currentCycleId].strategiesDebtInShares;
         uint256 strategiesDebtValue;
+
         if (strategiesDebtInShares > 0)
             strategiesDebtValue = sharesToUsd(strategiesDebtInShares);
->>>>>>> 30244719
 
         if (
             cycles[_currentCycleId].startAt + cycleDuration > block.timestamp &&
@@ -324,7 +315,6 @@
 
     /// @notice Returns usd value of shares.
     /// @dev Returned amount has `UNIFORM_DECIMALS` decimals.
-<<<<<<< HEAD
     function sharesToUsd(uint256 amountShares)
         public
         view
@@ -333,18 +323,17 @@
         uint256 precision = 1000000;
         (uint256 strategiesLockedUsd, ) = getStrategiesValue();
         uint256 sharePriceUsd = strategiesLockedUsd * precision /
-=======
-    function sharesToUsd(uint256 shares) public view returns (uint256 amount) {
-        (uint256 strategiesBalance, ) = getStrategiesValue();
-        uint256 currentPricePerShare = strategiesBalance /
->>>>>>> 30244719
             sharesToken.totalSupply();
         amountUsd = amountShares * sharePriceUsd / precision;
     }
 
     /// @notice Returns shares equivalent of the usd vulue.
     /// @dev Returned amount has `UNIFORM_DECIMALS` decimals.
-    function usdToShares(uint256 amount) public view returns (uint256 shares) {
+    function usdToShares(uint256 amount)
+        public
+        view
+        returns (uint256 shares)
+    {
         (uint256 strategiesBalance, ) = getStrategiesValue();
         uint256 currentPricePerShare = strategiesBalance /
             sharesToken.totalSupply();

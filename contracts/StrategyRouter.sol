//SPDX-License-Identifier: Unlicense
pragma solidity ^0.8.0;

import "@openzeppelin/contracts/token/ERC20/IERC20.sol";
import "@openzeppelin/contracts/token/ERC20/ERC20.sol";
import "@openzeppelin/contracts/access/Ownable.sol";
import "@uniswap/v2-periphery/contracts/interfaces/IUniswapV2Router02.sol";
import "./interfaces/IStrategy.sol";
import "./interfaces/IUsdOracle.sol";
import "./ReceiptNFT.sol";
import "./Exchange.sol";
import "./SharesToken.sol";
import "./Batching.sol";
import "./StrategyRouterLib.sol";

import "hardhat/console.sol";

contract StrategyRouter is Ownable {
    /* EVENTS */

    /// @notice Fires when user deposits in batching.
    /// @param token Supported token that user want to deposit.
    /// @param amount Amount of `token` transferred from user.
    event Deposit(address indexed user, address token, uint256 amount);
    /// @notice Fires when batching is deposited into strategies.
    /// @param closedCycleId Index of the cycle that is closed.
    /// @param amount Sum of different tokens deposited into strategies.
    event DepositToStrategies(uint256 indexed closedCycleId, uint256 amount);
    /// @notice Fires when user withdraw from batching.
    /// @param token Supported token that user requested to receive after withdraw.
    /// @param amount Amount of `token` received by user.
    event WithdrawFromBatching(address indexed user, address token, uint256 amount);
    /// @notice Fires when user withdraw from strategies.
    /// @param token Supported token that user requested to receive after withdraw.
    /// @param amount Amount of `token` received by user.
    event WithdrawFromStrategies(address indexed user, address token, uint256 amount);
    /// @notice Fires when user converts his receipt into shares token.
    /// @param receiptId Index of the receipt to burn.
    /// @param shares Amount of shares received by user.
    event UnlockShares(address indexed user, uint256 receiptId, uint256 shares);

    // Events for setters.
    event SetOracle(address newAddress);
    event SetReceiptNFT(address newAddress);
    event SetExchange(address newAddress);
    event SetMinDeposit(uint256 newAmount);
    event SetCycleDuration(uint256 newDuration);
    event SetMinUsdPerCycle(uint256 newAmount);
    event SetFeeAddress(address newAddress);
    event SetFeePercent(uint256 newPercent);

    /* ERRORS */
    error AmountExceedTotalSupply();
    error UnsupportedToken();
    error NotReceiptOwner();
    error CycleNotClosed();
    error CycleClosed();
    error InsufficientShares();
    error DuplicateStrategy();
    error CycleNotClosableYet();
    error AmountNotSpecified();
    error CantCrossWithdrawFromStrategiesNow();
    error CantRemoveLastStrategy();
    error NothingToRebalance();
    // error InitialSharesAreUnwithdrawable();

    struct StrategyInfo {
        address strategyAddress;
        address depositToken;
        uint256 weight;
    }

    struct Cycle {
        // block.timestamp at which cycle started
        uint256 startAt;
        // batching USD value before deposited into strategies
        uint256 totalDepositedInUsd;
        // price per share in USD
        uint256 pricePerShare;
        // USD value received by strategies
        uint256 receivedByStrategiesInUsd;
        /*
            Amount of shares cross withdrawn from batching
            Whenever user withdraws and protocol does have enough funds in batching, we increase this value
            by the amount of shares that user passed to withdraw
            If there is not enough funds in batching at this moment, we withdraw from strategies and decrease this value
            We record this amount to do internal accounting between batching and strategies to be break even
            on user deposits and withdrawals and we take this information into consideration when we move funds
            from batching to strategies
        */
        uint256 strategiesDebtInShares;
        // tokens price at time of the deposit to strategies
        mapping(address => uint256) prices;
    }

    uint8 private constant UNIFORM_DECIMALS = 18;
    uint256 private constant PRECISION = 1e18;
    // used in rebalance function, UNIFORM_DECIMALS, so 1e17 == 0.1
    uint256 private constant REBALANCE_SWAP_THRESHOLD = 1e17;

    uint256 public cycleDuration = 1 days;
    uint256 public minUsdPerCycle;
    uint256 public minDeposit;
    uint256 public feePercent;
    uint256 public currentCycleId;

    ReceiptNFT public receiptContract;
    Exchange public exchange;
    IUsdOracle public oracle;
    SharesToken public sharesToken;
    Batching public batching;
    address public feeAddress;

    StrategyInfo[] public strategies;
    mapping(uint256 => Cycle) public cycles;

    constructor(address _exchange, address _oracle) {
        sharesToken = new SharesToken();
        batching = new Batching(address(this));
        receiptContract = new ReceiptNFT(address(this), address(batching));
        batching.setExchange(_exchange);
        batching.setOracle(_oracle);
        batching.setReceiptNFT(address(receiptContract));
        cycles[0].startAt = block.timestamp;
    }

    // Universal Functions

    /// @notice Deposit money collected in the batching into strategies.
    /// @notice Can be called when `cycleDuration` seconds has been passed or
    ///         batch usd value has reached `minUsdPerCycle`.
    /// @dev Only callable by user wallets.
    function depositToStrategies() external {
        /*
        step 1 - preparing data and assigning local variables for later reference
        step 2 - check requirements to launch a cycle
            condition #1: at least `cycleDuration` time must be passed
            condition #2: deposit in the current cycle are more than minimum threshold
        step 3 - store USD price of supported tokens as cycle information
        step 4 - collect yield and re-deposit/re-stake depending on strategy
        step 5 - rebalance token in batching to match our desired strategies ratio
        step 6 - batching transfers funds to strategies and strategies deposit tokens to their respective farms
        step 7 - we calculate share price for the current cycle and calculate a new amount of shares to issue
        step 8 - store remaining information for the current cycle
        */
        // step 1
        uint256 _currentCycleId = currentCycleId;
        (uint256 batchingValueInUsd, ) = getBatchingValueUsd();

        uint256 strategiesDebtInShares = cycles[_currentCycleId].strategiesDebtInShares;
        uint256 strategiesDebtInUsd;

        if (strategiesDebtInShares > 0) strategiesDebtInUsd = sharesToUsd(strategiesDebtInShares);

        // step 2
        if (
            cycles[_currentCycleId].startAt + cycleDuration > block.timestamp &&
            batchingValueInUsd + strategiesDebtInUsd < minUsdPerCycle
        ) revert CycleNotClosableYet();

        // step 3
        {
            address[] memory tokens = getSupportedTokens();
            for (uint256 i = 0; i < tokens.length; i++) {
                if (ERC20(tokens[i]).balanceOf(address(batching)) > 0) {
                    (uint256 priceUsd, uint8 priceDecimals) = oracle.getTokenUsdPrice(tokens[i]);
                    cycles[_currentCycleId].prices[tokens[i]] = StrategyRouterLib.changeDecimals(
                        priceUsd,
                        priceDecimals,
                        UNIFORM_DECIMALS
                    );
                }
            }
        }

        // step 4
        uint256 strategiesLength = strategies.length;
        for (uint256 i; i < strategiesLength; i++) {
            IStrategy(strategies[i].strategyAddress).compound();
        }

        // step 5
        (uint256 balanceAfterCompoundInUsd, ) = getStrategiesValue();
        uint256[] memory depositAmountsInTokens = batching.rebalance();

        // step 6
        for (uint256 i; i < strategiesLength; i++) {
            address strategyDepositToken = strategies[i].depositToken;

            if (depositAmountsInTokens[i] > 0) {
                batching.transfer(strategyDepositToken, strategies[i].strategyAddress, depositAmountsInTokens[i]);

                IStrategy(strategies[i].strategyAddress).deposit(depositAmountsInTokens[i]);
            }
        }

        // step 7
        (uint256 balanceAfterDepositInUsd, ) = getStrategiesValue();
        uint256 receivedByStrategiesInUsd = balanceAfterDepositInUsd - balanceAfterCompoundInUsd;

        uint256 totalShares = sharesToken.totalSupply();
        if (totalShares == 0) {
            sharesToken.mint(address(this), receivedByStrategiesInUsd);
            cycles[_currentCycleId].pricePerShare = (balanceAfterDepositInUsd * PRECISION) / sharesToken.totalSupply();
        } else {
            cycles[_currentCycleId].pricePerShare = (balanceAfterCompoundInUsd * PRECISION) / totalShares;

            uint256 newShares = (receivedByStrategiesInUsd * PRECISION) / cycles[_currentCycleId].pricePerShare;
            sharesToken.mint(address(this), newShares);
        }

        // step 8
        cycles[_currentCycleId].receivedByStrategiesInUsd = receivedByStrategiesInUsd + strategiesDebtInUsd;
        cycles[_currentCycleId].totalDepositedInUsd = batchingValueInUsd + strategiesDebtInUsd;

        emit DepositToStrategies(_currentCycleId, receivedByStrategiesInUsd);
        // start new cycle
        ++currentCycleId;
        cycles[_currentCycleId].startAt = block.timestamp;
    }

    /// @notice Compound all strategies.
    /// @dev Only callable by user wallets.
    function compoundAll() external {
        if (sharesToken.totalSupply() == 0) revert();

        uint256 len = strategies.length;
        for (uint256 i; i < len; i++) {
            IStrategy(strategies[i].strategyAddress).compound();
        }
    }

    /// @dev Returns list of supported tokens.
    function getSupportedTokens() public view returns (address[] memory) {
        return batching.getSupportedTokens();
    }

    /// @dev Returns strategy weight as percent of total weight.
    function getStrategyPercentWeight(uint256 _strategyId) public view returns (uint256 strategyPercentAllocation) {
        uint256 totalStrategyWeight;
        uint256 len = strategies.length;
        for (uint256 i; i < len; i++) {
            totalStrategyWeight += strategies[i].weight;
        }
        strategyPercentAllocation = (strategies[_strategyId].weight * PRECISION) / totalStrategyWeight;

        return strategyPercentAllocation;
    }

    /// @notice Returns count of strategies.
    function getStrategiesCount() public view returns (uint256 count) {
        return strategies.length;
    }

    /// @notice Returns array of strategies.
    function getStrategies() public view returns (StrategyInfo[] memory) {
        return strategies;
    }

    /// @notice Returns deposit token of the strategy.
    function getStrategyDepositToken(uint256 i) public view returns (address) {
        return strategies[i].depositToken;
    }

    /// @notice Returns usd value of the token balances and their sum in the strategies.
    /// @notice All returned amounts have `UNIFORM_DECIMALS` decimals.
    /// @return totalBalance Total batching usd value.
    /// @return balances Array of usd value of token balances in the batching.
    function getStrategiesValue() public view returns (uint256 totalBalance, uint256[] memory balances) {
        (totalBalance, balances) = StrategyRouterLib.getStrategiesValue(oracle, strategies);
    }

    /// @notice Returns usd values of the tokens balances and their sum in the batching.
    /// @notice All returned amounts have `UNIFORM_DECIMALS` decimals.
    /// @return totalBalance Total batching usd value.
    /// @return balances Array of usd value of token balances in the batching.
    function getBatchingValueUsd() public view returns (uint256 totalBalance, uint256[] memory balances) {
        return batching.getBatchingValueUsd();
    }

    function getExchange()
        public
        view
        returns (Exchange)
    {
        return exchange;
    }

    /// @notice Returns amount of shares locked by multiple receipts.
    /// @notice Cycle noted in receipts should be closed.
    function receiptsToShares(uint256[] calldata receiptIds) public view returns (uint256 shares) {
        ReceiptNFT _receiptContract = receiptContract;
        uint256 _currentCycleId = currentCycleId;
        for (uint256 i = 0; i < receiptIds.length; i++) {
            uint256 receiptId = receiptIds[i];
            shares += StrategyRouterLib.receiptToShares(_receiptContract, cycles, _currentCycleId, receiptId);
        }
    }

    /// @notice Returns usd value of shares.
    /// @dev Returned amount has `UNIFORM_DECIMALS` decimals.
    function sharesToUsd(uint256 amountShares) public view returns (uint256 amountUsd) {
        uint256 totalShares = sharesToken.totalSupply();
        if (amountShares > totalShares) revert AmountExceedTotalSupply();
        (uint256 strategiesLockedUsd, ) = getStrategiesValue();
        uint256 currentPricePerShare = (strategiesLockedUsd * PRECISION) / totalShares;

        return (amountShares * currentPricePerShare) / PRECISION;
    }

    /// @notice Returns shares equivalent of the usd vulue.
    /// @dev Returned amount has `UNIFORM_DECIMALS` decimals.
    function usdToShares(uint256 amount) public view returns (uint256 shares) {
        (uint256 strategiesLockedUsd, ) = getStrategiesValue();
        uint256 currentPricePerShare = (strategiesLockedUsd * PRECISION) / sharesToken.totalSupply();
        shares = (amount * PRECISION) / currentPricePerShare;
    }

    /// @notice Returns whether this token is supported.
    /// @param tokenAddress Address to lookup.
    function supportsToken(address tokenAddress) public view returns (bool isSupported) {
        return batching.supportsToken(tokenAddress);
    }

    // User Functions

    /// @notice Convert receipts into share tokens. Withdraw functions doing it internally.
    /// @notice Cycle noted in receipt should be closed.
    function unlockShares(uint256[] calldata receiptIds) public returns (uint256 shares) {
        shares = _unlockShares(receiptIds);
        sharesToken.transfer(msg.sender, shares);
    }

    /// @notice Withdraw tokens from strategies while receipts are in strategies.
    /// @notice On partial withdraw leftover shares transferred to user.
    /// @notice If not enough shares unlocked from receipt, more will be taken from user.
    /// @notice Receipts are burned.
    /// @param receiptIds ReceiptNFTs ids.
    /// @param withdrawToken Supported token that user wish to receive.
    /// @param shares Amount of shares to withdraw.
    /// @dev Only callable by user wallets.
    function withdrawFromStrategies(
        uint256[] calldata receiptIds,
        address withdrawToken,
        uint256 shares
    ) external {
        if (shares == 0) revert AmountNotSpecified();
        if (!supportsToken(withdrawToken)) revert UnsupportedToken();

        uint256 unlockedShares = _unlockShares(receiptIds);

        if (unlockedShares > shares) {
            // leftover shares -> send to user
            sharesToken.transfer(msg.sender, unlockedShares - shares);
        } else if (unlockedShares < shares) {
            // lack of shares -> get from user
            sharesToken.routerTransferFrom(msg.sender, address(this), shares - unlockedShares);
        }

        // shares into usd using current PPS
        uint256 usdToWithdraw = sharesToUsd(shares);
        sharesToken.burn(address(this), shares);
        _withdrawFromStrategies(usdToWithdraw, withdrawToken);
    }

    /// @notice Withdraw tokens from strategies while receipts are in batching.
    /// @notice On partial withdraw the receipt that partly fullfills requested amount will be updated.
    /// @notice Receipt is burned if withdraw whole amount noted in it.
    /// @notice Only allowed to withdraw less or equal to strategiesDebtInShares.
    /// @param receiptIds ReceiptNFT ids.
    /// @param withdrawToken Supported token that user wish to receive.
    /// @param amounts Amounts to withdraw from each passed receipt.
    /// @dev Only callable by user wallets.
    function crossWithdrawFromStrategies(
        uint256[] calldata receiptIds,
        address withdrawToken,
        uint256[] calldata amounts
    ) public {
        if (supportsToken(withdrawToken) == false) revert UnsupportedToken();

        uint256 _currentCycleId = currentCycleId;
        uint256 toWithdraw;
        for (uint256 i = 0; i < receiptIds.length; i++) {
            uint256 receiptId = receiptIds[i];
            if (receiptContract.ownerOf(receiptId) != msg.sender) revert NotReceiptOwner();

            ReceiptNFT.ReceiptData memory receipt = receiptContract.getReceipt(receiptId);
            // only for receipts in batching
            if (receipt.cycleId != _currentCycleId) revert CycleClosed();

            (uint256 price, uint8 priceDecimals) = oracle.getTokenUsdPrice(receipt.token);

            if (amounts[i] >= receipt.amount || amounts[i] == 0) {
                uint256 receiptValue = ((receipt.amount * price) / 10**priceDecimals);
                toWithdraw += receiptValue;
                receiptContract.burn(receiptId);
            } else {
                uint256 amountValue = ((amounts[i] * price) / 10**priceDecimals);
                toWithdraw += amountValue;
                receiptContract.setAmount(receiptId, receipt.amount - amounts[i]);
            }
        }

        uint256 sharesToRepay = usdToShares(toWithdraw);
        if (cycles[_currentCycleId].strategiesDebtInShares < sharesToRepay) revert CantCrossWithdrawFromStrategiesNow();
        _withdrawFromStrategies(toWithdraw, withdrawToken);
        cycles[_currentCycleId].strategiesDebtInShares -= sharesToRepay;
    }

    /// @notice Withdraw tokens from strategies by shares. This scenario takes place when user has withdrawn from strategy
    /// where he has before taken out from receiptIds partially receipt amount so we created him shares
    /// instead of new receipt
    /// @param shares Amount of shares to withdraw.
    /// @param withdrawToken Supported token that user wish to receive.
    function withdrawShares(uint256 shares, address withdrawToken) public {
<<<<<<< HEAD
        if (sharesToken.balanceOf(msg.sender) < shares)
            revert InsufficientShares();
        if (!supportsToken(withdrawToken)) revert UnsupportedToken();
=======
        if (sharesToken.balanceOf(msg.sender) < shares) revert InsufficientShares();
        if (supportsToken(withdrawToken) == false) revert UnsupportedToken();
>>>>>>> 44a095c7

        uint256 withdrawAmountUsd = sharesToUsd(shares);
        sharesToken.burn(msg.sender, shares);
        _withdrawFromStrategies(withdrawAmountUsd, withdrawToken);
    }

    /// @notice Withdraw tokens from batching by shares.
    /// @param shares Amount of shares to withdraw.
    /// @param withdrawToken Supported token that user wish to receive.
    function crossWithdrawShares(uint256 shares, address withdrawToken) public {
        if (sharesToken.balanceOf(msg.sender) < shares) revert InsufficientShares();
        if (supportsToken(withdrawToken) == false) revert UnsupportedToken();

        uint256 amount = sharesToUsd(shares);
        // these shares will be owned by depositors of the current batching
        sharesToken.routerTransferFrom(msg.sender, address(this), shares);
        _withdrawFromBatching(amount, withdrawToken);
        cycles[currentCycleId].strategiesDebtInShares += shares;
    }

    /// @notice Withdraw tokens from batching while receipts are in batching.
    /// @notice On partial withdraw the receipt that partly fullfills requested amount will be updated.
    /// @notice Receipt is burned if withdraw whole amount noted in it.
    /// @param receiptIds Receipt NFTs ids.
    /// @param withdrawToken Supported token that user wish to receive.
    /// @param amounts Amounts to withdraw from each passed receipt.
    /// @dev Only callable by user wallets.
    function withdrawFromBatching(
        uint256[] calldata receiptIds,
        address withdrawToken,
        uint256[] calldata amounts
    ) public {
        uint256 withdrawalTokenAmountToTransfer = batching.withdraw(msg.sender, receiptIds, withdrawToken, amounts);
        emit WithdrawFromBatching(msg.sender, withdrawToken, withdrawalTokenAmountToTransfer);
    }

    /// @notice Withdraw tokens from batching while receipts are in strategies.
    /// @notice On partial withdraw leftover shares transferred to user.
    /// @notice Receipts are burned.
    /// @param receiptIds Receipt NFTs ids.
    /// @param withdrawToken Supported token that user wish to receive.
    /// @param shares Amount of shares from receipts to withdraw.
    /// @dev Only callable by user wallets.
    function crossWithdrawFromBatching(
        uint256[] calldata receiptIds,
        address withdrawToken,
        uint256 shares
    ) external {
        if (shares == 0) revert AmountNotSpecified();
        if (!supportsToken(withdrawToken)) revert UnsupportedToken();

        uint256 unlockedShares = _unlockShares(receiptIds);
        if (unlockedShares > shares) {
            // leftover shares -> send to user
            sharesToken.transfer(msg.sender, unlockedShares - shares);
        } else if (unlockedShares < shares) {
            // lack of shares -> get from user
            sharesToken.routerTransferFrom(msg.sender, address(this), shares - unlockedShares);
        }

        uint256 valueToWithdraw = sharesToUsd(shares);

        _withdrawFromBatching(valueToWithdraw, withdrawToken);
        cycles[currentCycleId].strategiesDebtInShares += shares;
    }

    /// @notice Allows to withdraw tokens from batching and from strategies at the same time.
    /// @notice It also can cross withdraw if possible.
    /// @notice This function internally rely on the other withdraw functions, thus inherit some bussines logic.
    /// @param receiptIdsBatch ReceiptNFTs ids from batching.
    /// @param receiptIdsStrats ReceiptNFTs ids from strategies.
    /// @param withdrawToken Supported token that user wish to receive.
    /// @param amounts Amounts to withdraw from each passed receipt.
    /// @param shares Amount of shares to withdraw.
    /// @dev Only callable by user wallets.
    function withdrawUniversal(
        uint256[] calldata receiptIdsBatch,
        uint256[] calldata receiptIdsStrats,
        address withdrawToken,
        uint256[] calldata amounts,
        uint256 shares
    ) external {
        if (supportsToken(withdrawToken) == false) revert UnsupportedToken();

        uint256 fromBatchAmount;
        uint256 _currentCycleId = currentCycleId;
        for (uint256 i = 0; i < receiptIdsBatch.length; i++) {
            uint256 receiptId = receiptIdsBatch[i];
            ReceiptNFT.ReceiptData memory receipt = receiptContract.getReceipt(receiptId);
            (uint256 price, uint8 priceDecimals) = oracle.getTokenUsdPrice(receipt.token);

            if (amounts[i] >= receipt.amount || amounts[i] == 0) {
                // withdraw whole receipt and burn receipt
                uint256 receiptValue = ((receipt.amount * price) / 10**priceDecimals);
                fromBatchAmount += receiptValue;
                receiptContract.burn(receiptId);
            } else {
                // withdraw only part of receipt and update receipt
                uint256 amountValue = ((amounts[i] * price) / 10**priceDecimals);
                fromBatchAmount += amountValue;
                receiptContract.setAmount(receiptId, receipt.amount - amounts[i]);
            }
        }

        if (fromBatchAmount > 0) {
            (uint256 totalBalance, ) = getBatchingValueUsd();

            if (fromBatchAmount <= totalBalance) {
                // withdraw 100% from batching
                _withdrawFromBatching(fromBatchAmount, withdrawToken);
            } else {
                // withdraw as much as can from batching, then cross withdraw from strategies whatever left
                if (totalBalance > 0) {
                    _withdrawFromBatching(fromBatchAmount, withdrawToken);
                    fromBatchAmount -= totalBalance;
                }
                uint256 sharesToRepay = usdToShares(fromBatchAmount);
                if (cycles[_currentCycleId].strategiesDebtInShares < sharesToRepay)
                    revert CantCrossWithdrawFromStrategiesNow();
                _withdrawFromStrategies(fromBatchAmount, withdrawToken);
                cycles[_currentCycleId].strategiesDebtInShares -= sharesToRepay;
            }
        }

        // shares related code
        if (shares == 0) return;

        uint256 unlockedShares = _unlockShares(receiptIdsStrats);
        sharesToken.transfer(msg.sender, unlockedShares);
        // if user trying to withdraw more than he have, don't allow
        uint256 sharesBalance = sharesToken.balanceOf(msg.sender);
        if (sharesBalance < shares) shares = sharesBalance;

        uint256 fromStratsAmount = sharesToUsd(shares);

        (uint256 totalBalance, ) = getBatchingValueUsd();

        if (fromStratsAmount <= totalBalance) {
            crossWithdrawShares(shares, withdrawToken);
        } else {
            withdrawShares(shares, withdrawToken);
        }
    }

    /// @notice Deposit token into batching. dApp already asked user to approve spending of the token
    /// and we have allowance to transfer these funds to Batching smartcontract
    /// @notice Tokens not deposited into strategies immediately.
    /// @param depositToken Supported token to deposit.
    /// @param _amount Amount to deposit.
    /// @dev User should approve `_amount` of `depositToken` to this contract.
    /// @dev Only callable by user wallets.
    function depositToBatch(address depositToken, uint256 _amount) external {
        batching.deposit(msg.sender, depositToken, _amount);
        IERC20(depositToken).transferFrom(msg.sender, address(batching), _amount);
    }

    // Admin functions

    /// @notice Set token as supported for user deposit and withdraw.
    /// @dev Admin function.
    function setSupportedToken(address tokenAddress, bool supported) external onlyOwner {
        batching.setSupportedToken(tokenAddress, supported);
    }

    /// @notice Set address of oracle contract.
    /// @dev Admin function.
    function setOracle(address _oracle) external onlyOwner {
        oracle = IUsdOracle(_oracle);
        batching.setOracle(_oracle);
        emit SetOracle(address(_oracle));
    }

    /// @notice Set address of ReceiptNFT contract.
    /// @dev Admin function.
    function setReceiptNFT(address _receiptContract) external onlyOwner {
        receiptContract = ReceiptNFT(_receiptContract);
        batching.setReceiptNFT(_receiptContract);
        emit SetReceiptNFT(_receiptContract);
    }

    /// @notice Set address of exchange contract.
    /// @dev Admin function.
    function setExchange(address newExchange) external onlyOwner {
        exchange = Exchange(newExchange);
        batching.setExchange(newExchange);
        emit SetExchange(newExchange);
    }

    /// @notice Set address for collecting fees from rewards.
    /// @dev Admin function.
    function setFeeAddress(address _feeAddress) external onlyOwner {
        if (_feeAddress == address(0)) revert();
        feeAddress = _feeAddress;
        emit SetFeeAddress(_feeAddress);
    }

    /// @notice Set percent to take of rewards for owners.
    /// @dev Admin function.
    function setFeePercent(uint256 percent) external onlyOwner {
        feePercent = percent;
        emit SetFeePercent(percent);
    }

    /// @notice Minimum usd needed to be able to close the cycle.
    /// @param amount Amount of usd, must be `UNIFORM_DECIMALS` decimals.
    /// @dev Admin function.
    function setMinUsdPerCycle(uint256 amount) external onlyOwner {
        minUsdPerCycle = amount;
        emit SetMinUsdPerCycle(amount);
    }

    /// @notice Minimum to be deposited in the batching.
    /// @param amount Amount of usd, must be `UNIFORM_DECIMALS` decimals.
    /// @dev Admin function.
    function setMinDeposit(uint256 amount) external onlyOwner {
        batching.setMinDeposit(amount);
        emit SetMinDeposit(amount);
    }

    /// @notice Minimum time needed to be able to close the cycle.
    /// @param duration Duration of cycle in seconds.
    /// @dev Admin function.
    function setCycleDuration(uint256 duration) external onlyOwner {
        cycleDuration = duration;
        emit SetCycleDuration(duration);
    }

    /// @notice Add strategy.
    /// @param _strategyAddress Address of the strategy.
    /// @param _depositTokenAddress Token to be deposited into strategy.
    /// @param _weight Weight of the strategy. Used to split user deposit between strategies.
    /// @dev Admin function.
    /// @dev Deposit token must be supported by the router.
    function addStrategy(
        address _strategyAddress,
        address _depositTokenAddress,
        uint256 _weight
    ) external onlyOwner {
        if (!supportsToken(_depositTokenAddress)) revert UnsupportedToken();
        uint256 len = strategies.length;
        for (uint256 i = 0; i < len; i++) {
            if (strategies[i].strategyAddress == _strategyAddress) revert DuplicateStrategy();
        }

        strategies.push(
            StrategyInfo({
                strategyAddress: _strategyAddress,
                depositToken: IStrategy(_strategyAddress).depositToken(),
                weight: _weight
            })
        );
    }

    /// @notice Update strategy weight.
    /// @param _strategyId Id of the strategy.
    /// @param _weight Weight of the strategy.
    /// @dev Admin function.
    function updateStrategy(uint256 _strategyId, uint256 _weight) external onlyOwner {
        strategies[_strategyId].weight = _weight;
    }

    /// @notice Remove strategy, deposit its balance in other strategies.
    /// @param _strategyId Id of the strategy.
    /// @dev Admin function.
    function removeStrategy(uint256 _strategyId) external onlyOwner {
        if (strategies.length < 2) revert CantRemoveLastStrategy();
        StrategyInfo memory removedStrategyInfo = strategies[_strategyId];
        IStrategy removedStrategy = IStrategy(removedStrategyInfo.strategyAddress);
        address removedDepositToken = removedStrategyInfo.depositToken;

        uint256 len = strategies.length - 1;
        strategies[_strategyId] = strategies[len];
        strategies.pop();

        // compound removed strategy
        removedStrategy.compound();

        // withdraw all from removed strategy
        uint256 withdrawnAmount = removedStrategy.withdrawAll();

        // compound all strategies
        for (uint256 i; i < len; i++) {
            IStrategy(strategies[i].strategyAddress).compound();
        }

        // deposit withdrawn funds into other strategies
        for (uint256 i; i < len; i++) {
            uint256 depositAmount = (withdrawnAmount * getStrategyPercentWeight(i)) / PRECISION;
            address strategyDepositToken = strategies[i].depositToken;

            depositAmount = StrategyRouterLib.trySwap(
                exchange,
                depositAmount,
                removedDepositToken,
                strategyDepositToken
            );
            IERC20(strategyDepositToken).transfer(strategies[i].strategyAddress, depositAmount);
            IStrategy(strategies[i].strategyAddress).deposit(depositAmount);
        }
        Ownable(address(removedStrategy)).transferOwnership(msg.sender);
    }

    /// @notice Rebalance batching, so that token balances will match strategies weight.
    /// @return balances Amounts to be deposited in strategies, balanced according to strategies weights.
    function rebalanceBatching() external onlyOwner returns (uint256[] memory balances) {
        return batching.rebalance();
    }

    /// @notice Rebalance strategies, so that their balances will match their weights.
    /// @return balances Balances of the strategies after rebalancing.
    /// @dev Admin function.
    function rebalanceStrategies() external onlyOwner returns (uint256[] memory balances) {
        uint256 totalBalance;

        uint256 len = strategies.length;
        if (len < 2) revert NothingToRebalance();
        uint256[] memory _strategiesBalances = new uint256[](len);
        address[] memory _strategiesTokens = new address[](len);
        address[] memory _strategies = new address[](len);
        for (uint256 i; i < len; i++) {
            _strategiesTokens[i] = strategies[i].depositToken;
            _strategies[i] = strategies[i].strategyAddress;
            _strategiesBalances[i] = IStrategy(_strategies[i]).totalTokens();
            totalBalance += StrategyRouterLib.toUniform(_strategiesBalances[i], _strategiesTokens[i]);
        }

        uint256[] memory toAdd = new uint256[](len);
        uint256[] memory toSell = new uint256[](len);
        for (uint256 i; i < len; i++) {
            uint256 desiredBalance = (totalBalance * getStrategyPercentWeight(i)) / PRECISION;
            desiredBalance = StrategyRouterLib.fromUniform(desiredBalance, _strategiesTokens[i]);
            unchecked {
                if (desiredBalance > _strategiesBalances[i]) {
                    toAdd[i] = desiredBalance - _strategiesBalances[i];
                } else if (desiredBalance < _strategiesBalances[i]) {
                    toSell[i] = _strategiesBalances[i] - desiredBalance;
                }
            }
        }

        for (uint256 i; i < len; i++) {
            for (uint256 j; j < len; j++) {
                if (toSell[i] == 0) break;
                if (toAdd[j] > 0) {
                    address sellToken = _strategiesTokens[i];
                    address buyToken = _strategiesTokens[j];
                    uint256 sellUniform = StrategyRouterLib.toUniform(toSell[i], sellToken);
                    uint256 addUniform = StrategyRouterLib.toUniform(toAdd[j], buyToken);
                    // curSell should have sellToken decimals
                    uint256 curSell = sellUniform > addUniform
                        ? StrategyRouterLib.changeDecimals(addUniform, UNIFORM_DECIMALS, ERC20(sellToken).decimals())
                        : toSell[i];

                    if (sellUniform < REBALANCE_SWAP_THRESHOLD) {
                        unchecked {
                            toSell[i] = 0;
                            toAdd[j] -= StrategyRouterLib.changeDecimals(
                                curSell,
                                ERC20(sellToken).decimals(),
                                ERC20(buyToken).decimals()
                            );
                        }
                        break;
                    }

                    uint256 received = IStrategy(_strategies[i]).withdraw(curSell);
                    received = StrategyRouterLib.trySwap(exchange, received, sellToken, buyToken);
                    ERC20(buyToken).transfer(_strategies[j], received);
                    IStrategy(_strategies[j]).deposit(received);

                    unchecked {
                        toSell[i] -= curSell;
                        toAdd[j] -= StrategyRouterLib.changeDecimals(
                            curSell,
                            ERC20(sellToken).decimals(),
                            ERC20(buyToken).decimals()
                        );
                    }
                }
            }
        }

        for (uint256 i; i < len; i++) {
            _strategiesBalances[i] = IStrategy(_strategies[i]).totalTokens();
            totalBalance += StrategyRouterLib.toUniform(_strategiesBalances[i], _strategiesTokens[i]);
        }

        return _strategiesBalances;
    }

    // Internals

    /// @param valueToWithdraw USD value to withdraw.
    function _withdrawFromBatching(uint256 valueToWithdraw, address withdrawToken) private {
        uint256 withdrawalTokenAmountToTransfer = batching._withdraw(valueToWithdraw, withdrawToken);

        batching.transfer(withdrawToken, msg.sender, withdrawalTokenAmountToTransfer);
    }

<<<<<<< HEAD
    /// @param withdrawAmountUsd - USD value to withdraw. `UNIFORM_DECIMALS` decimals.
    function _withdrawFromStrategies(uint256 withdrawAmountUsd, address withdrawToken)
        private
    {
        (
            uint256 strategiesLockedUsd,
            uint256[] memory strategyTokenBalancesUsd
        ) = getStrategiesValue();
        uint256 strategiesCount = strategies.length;
=======
    /// @param amountInUsd - USD value to withdraw. `UNIFORM_DECIMALS` decimals.
    function _withdrawFromStrategies(uint256 amountInUsd, address withdrawToken) private {
        (uint256 strategiesLockedUsd, uint256[] memory balances) = getStrategiesValue();
        uint256 len = strategies.length;
>>>>>>> 44a095c7

        uint256 tokenAmountToWithdraw;

        // find token to withdraw requested token without extra swaps
        // otherwise try to find token that is sufficient to fulfill requested amount
        uint256 supportedTokenId = type(uint256).max; // index of strategy, uint.max means not found
        for (uint256 i; i < strategiesCount; i++) {
            address strategyDepositToken = strategies[i].depositToken;
            if (strategyTokenBalancesUsd[i] >= withdrawAmountUsd) {
                supportedTokenId = i;
                if (strategyDepositToken == withdrawToken) break;
            }
        }

<<<<<<< HEAD
        if (supportedTokenId != type(uint256).max) {
            address tokenAddress = strategies[supportedTokenId].depositToken;
            (uint256 tokenUsdPrice, uint8 oraclePriceDecimals) = oracle.getTokenUsdPrice(tokenAddress);

=======
        if (found != type(uint256).max) {
            address token = strategies[found].depositToken;
            (uint256 price, uint8 priceDecimals) = oracle.getTokenUsdPrice(token);
>>>>>>> 44a095c7
            // convert usd to token amount
            tokenAmountToWithdraw = (withdrawAmountUsd * 10** oraclePriceDecimals) / tokenUsdPrice;
            // convert uniform decimals to token decimas
<<<<<<< HEAD
            tokenAmountToWithdraw = StrategyRouterLib.fromUniform(tokenAmountToWithdraw, tokenAddress);

            // withdraw from strategy
            tokenAmountToWithdraw = IStrategy(strategies[supportedTokenId].strategyAddress)
                .withdraw(tokenAmountToWithdraw);
=======
            amountToTransfer = StrategyRouterLib.fromUniform(amountToTransfer, token);
            // withdraw from strategy
            amountToTransfer = IStrategy(strategies[found].strategyAddress).withdraw(amountToTransfer);
>>>>>>> 44a095c7
            // is withdrawn token not the one that's requested?
            if (tokenAddress != withdrawToken) {
                // swap withdrawn token to the requested one
<<<<<<< HEAD
                tokenAmountToWithdraw = StrategyRouterLib.trySwap(
                    exchange,
                    tokenAmountToWithdraw,
                    tokenAddress,
                    withdrawToken
                );
=======
                amountToTransfer = StrategyRouterLib.trySwap(exchange, amountToTransfer, token, withdrawToken);
>>>>>>> 44a095c7
            }
            withdrawAmountUsd = 0;
        }

        // if we didn't fulfilled withdraw amount above,
        // swap tokens one by one until withraw amount is fulfilled
<<<<<<< HEAD
        if (withdrawAmountUsd != 0) {
            for (uint256 i; i < strategiesCount; i++) {
                address tokenAddress = strategies[i].depositToken;
                uint256 tokenAmountToSwap;
                (uint256 tokenUsdPrice, uint8 oraclePriceDecimals) = oracle.getTokenUsdPrice(tokenAddress);

                // at this moment its in USD
                tokenAmountToSwap = strategyTokenBalancesUsd[i] < withdrawAmountUsd ? strategyTokenBalancesUsd[i] : withdrawAmountUsd;
=======
        if (amountInUsd != 0) {
            for (uint256 i; i < len; i++) {
                address token = strategies[i].depositToken;
                uint256 toSwap;
                (uint256 price, uint8 priceDecimals) = oracle.getTokenUsdPrice(token);

                toSwap = balances[i] < amountInUsd ? balances[i] : amountInUsd;
>>>>>>> 44a095c7
                unchecked {
                    withdrawAmountUsd -= tokenAmountToSwap;
                }
                // convert usd value into token amount
                tokenAmountToSwap = (tokenAmountToSwap * 10** oraclePriceDecimals) / tokenUsdPrice;
                // adjust decimals of the token amount
<<<<<<< HEAD
                tokenAmountToSwap = StrategyRouterLib.fromUniform(tokenAmountToSwap, tokenAddress);
                tokenAmountToSwap = IStrategy(strategies[i].strategyAddress).withdraw(tokenAmountToSwap);
                // swap for requested token
                tokenAmountToWithdraw += StrategyRouterLib.trySwap(
                    exchange,
                    tokenAmountToSwap,
                    tokenAddress,
                    withdrawToken
                );
                if (withdrawAmountUsd == 0) break;
            }
        }

        IERC20(withdrawToken).transfer(msg.sender, tokenAmountToWithdraw);
        emit WithdrawFromStrategies(
            msg.sender,
            withdrawToken,
            tokenAmountToWithdraw
        );
=======
                toSwap = StrategyRouterLib.fromUniform(toSwap, token);
                toSwap = IStrategy(strategies[i].strategyAddress).withdraw(toSwap);
                // swap for requested token
                amountToTransfer += StrategyRouterLib.trySwap(exchange, toSwap, token, withdrawToken);
                if (amountInUsd == 0) break;
            }
        }

        IERC20(withdrawToken).transfer(msg.sender, amountToTransfer);
        emit WithdrawFromStrategies(msg.sender, withdrawToken, amountToTransfer);
>>>>>>> 44a095c7
    }

    /// burn receipts and return amount of freed shares.
    function _unlockShares(uint256[] calldata receiptIds) private returns (uint256 shares) {
        ReceiptNFT _receiptContract = receiptContract;
        uint256 _currentCycleId = currentCycleId;
        for (uint256 i = 0; i < receiptIds.length; i++) {
            uint256 receiptId = receiptIds[i];
            if (receiptContract.ownerOf(receiptId) != msg.sender) revert NotReceiptOwner();
            shares += StrategyRouterLib.receiptToShares(_receiptContract, cycles, _currentCycleId, receiptId);
            receiptContract.burn(receiptId);
            emit UnlockShares(msg.sender, receiptId, shares);
        }
    }
}<|MERGE_RESOLUTION|>--- conflicted
+++ resolved
@@ -29,11 +29,19 @@
     /// @notice Fires when user withdraw from batching.
     /// @param token Supported token that user requested to receive after withdraw.
     /// @param amount Amount of `token` received by user.
-    event WithdrawFromBatching(address indexed user, address token, uint256 amount);
+    event WithdrawFromBatching(
+        address indexed user,
+        address token,
+        uint256 amount
+    );
     /// @notice Fires when user withdraw from strategies.
     /// @param token Supported token that user requested to receive after withdraw.
     /// @param amount Amount of `token` received by user.
-    event WithdrawFromStrategies(address indexed user, address token, uint256 amount);
+    event WithdrawFromStrategies(
+        address indexed user,
+        address token,
+        uint256 amount
+    );
     /// @notice Fires when user converts his receipt into shares token.
     /// @param receiptId Index of the receipt to burn.
     /// @param shares Amount of shares received by user.
@@ -147,10 +155,12 @@
         uint256 _currentCycleId = currentCycleId;
         (uint256 batchingValueInUsd, ) = getBatchingValueUsd();
 
-        uint256 strategiesDebtInShares = cycles[_currentCycleId].strategiesDebtInShares;
+        uint256 strategiesDebtInShares = cycles[_currentCycleId]
+            .strategiesDebtInShares;
         uint256 strategiesDebtInUsd;
 
-        if (strategiesDebtInShares > 0) strategiesDebtInUsd = sharesToUsd(strategiesDebtInShares);
+        if (strategiesDebtInShares > 0)
+            strategiesDebtInUsd = sharesToUsd(strategiesDebtInShares);
 
         // step 2
         if (
@@ -163,8 +173,11 @@
             address[] memory tokens = getSupportedTokens();
             for (uint256 i = 0; i < tokens.length; i++) {
                 if (ERC20(tokens[i]).balanceOf(address(batching)) > 0) {
-                    (uint256 priceUsd, uint8 priceDecimals) = oracle.getTokenUsdPrice(tokens[i]);
-                    cycles[_currentCycleId].prices[tokens[i]] = StrategyRouterLib.changeDecimals(
+                    (uint256 priceUsd, uint8 priceDecimals) = oracle
+                        .getTokenUsdPrice(tokens[i]);
+                    cycles[_currentCycleId].prices[
+                        tokens[i]
+                    ] = StrategyRouterLib.changeDecimals(
                         priceUsd,
                         priceDecimals,
                         UNIFORM_DECIMALS
@@ -188,30 +201,46 @@
             address strategyDepositToken = strategies[i].depositToken;
 
             if (depositAmountsInTokens[i] > 0) {
-                batching.transfer(strategyDepositToken, strategies[i].strategyAddress, depositAmountsInTokens[i]);
-
-                IStrategy(strategies[i].strategyAddress).deposit(depositAmountsInTokens[i]);
+                batching.transfer(
+                    strategyDepositToken,
+                    strategies[i].strategyAddress,
+                    depositAmountsInTokens[i]
+                );
+
+                IStrategy(strategies[i].strategyAddress).deposit(
+                    depositAmountsInTokens[i]
+                );
             }
         }
 
         // step 7
         (uint256 balanceAfterDepositInUsd, ) = getStrategiesValue();
-        uint256 receivedByStrategiesInUsd = balanceAfterDepositInUsd - balanceAfterCompoundInUsd;
+        uint256 receivedByStrategiesInUsd = balanceAfterDepositInUsd -
+            balanceAfterCompoundInUsd;
 
         uint256 totalShares = sharesToken.totalSupply();
         if (totalShares == 0) {
             sharesToken.mint(address(this), receivedByStrategiesInUsd);
-            cycles[_currentCycleId].pricePerShare = (balanceAfterDepositInUsd * PRECISION) / sharesToken.totalSupply();
+            cycles[_currentCycleId].pricePerShare =
+                (balanceAfterDepositInUsd * PRECISION) /
+                sharesToken.totalSupply();
         } else {
-            cycles[_currentCycleId].pricePerShare = (balanceAfterCompoundInUsd * PRECISION) / totalShares;
-
-            uint256 newShares = (receivedByStrategiesInUsd * PRECISION) / cycles[_currentCycleId].pricePerShare;
+            cycles[_currentCycleId].pricePerShare =
+                (balanceAfterCompoundInUsd * PRECISION) /
+                totalShares;
+
+            uint256 newShares = (receivedByStrategiesInUsd * PRECISION) /
+                cycles[_currentCycleId].pricePerShare;
             sharesToken.mint(address(this), newShares);
         }
 
         // step 8
-        cycles[_currentCycleId].receivedByStrategiesInUsd = receivedByStrategiesInUsd + strategiesDebtInUsd;
-        cycles[_currentCycleId].totalDepositedInUsd = batchingValueInUsd + strategiesDebtInUsd;
+        cycles[_currentCycleId].receivedByStrategiesInUsd =
+            receivedByStrategiesInUsd +
+            strategiesDebtInUsd;
+        cycles[_currentCycleId].totalDepositedInUsd =
+            batchingValueInUsd +
+            strategiesDebtInUsd;
 
         emit DepositToStrategies(_currentCycleId, receivedByStrategiesInUsd);
         // start new cycle
@@ -236,13 +265,19 @@
     }
 
     /// @dev Returns strategy weight as percent of total weight.
-    function getStrategyPercentWeight(uint256 _strategyId) public view returns (uint256 strategyPercentAllocation) {
+    function getStrategyPercentWeight(uint256 _strategyId)
+        public
+        view
+        returns (uint256 strategyPercentAllocation)
+    {
         uint256 totalStrategyWeight;
         uint256 len = strategies.length;
         for (uint256 i; i < len; i++) {
             totalStrategyWeight += strategies[i].weight;
         }
-        strategyPercentAllocation = (strategies[_strategyId].weight * PRECISION) / totalStrategyWeight;
+        strategyPercentAllocation =
+            (strategies[_strategyId].weight * PRECISION) /
+            totalStrategyWeight;
 
         return strategyPercentAllocation;
     }
@@ -266,44 +301,61 @@
     /// @notice All returned amounts have `UNIFORM_DECIMALS` decimals.
     /// @return totalBalance Total batching usd value.
     /// @return balances Array of usd value of token balances in the batching.
-    function getStrategiesValue() public view returns (uint256 totalBalance, uint256[] memory balances) {
-        (totalBalance, balances) = StrategyRouterLib.getStrategiesValue(oracle, strategies);
+    function getStrategiesValue()
+        public
+        view
+        returns (uint256 totalBalance, uint256[] memory balances)
+    {
+        (totalBalance, balances) = StrategyRouterLib.getStrategiesValue(
+            oracle,
+            strategies
+        );
     }
 
     /// @notice Returns usd values of the tokens balances and their sum in the batching.
     /// @notice All returned amounts have `UNIFORM_DECIMALS` decimals.
     /// @return totalBalance Total batching usd value.
     /// @return balances Array of usd value of token balances in the batching.
-    function getBatchingValueUsd() public view returns (uint256 totalBalance, uint256[] memory balances) {
-        return batching.getBatchingValueUsd();
-    }
-
-    function getExchange()
+    function getBatchingValueUsd()
         public
         view
-        returns (Exchange)
-    {
-        return exchange;
+        returns (uint256 totalBalance, uint256[] memory balances)
+    {
+        return batching.getBatchingValueUsd();
     }
 
     /// @notice Returns amount of shares locked by multiple receipts.
     /// @notice Cycle noted in receipts should be closed.
-    function receiptsToShares(uint256[] calldata receiptIds) public view returns (uint256 shares) {
+    function receiptsToShares(uint256[] calldata receiptIds)
+        public
+        view
+        returns (uint256 shares)
+    {
         ReceiptNFT _receiptContract = receiptContract;
         uint256 _currentCycleId = currentCycleId;
         for (uint256 i = 0; i < receiptIds.length; i++) {
             uint256 receiptId = receiptIds[i];
-            shares += StrategyRouterLib.receiptToShares(_receiptContract, cycles, _currentCycleId, receiptId);
+            shares += StrategyRouterLib.receiptToShares(
+                _receiptContract,
+                cycles,
+                _currentCycleId,
+                receiptId
+            );
         }
     }
 
     /// @notice Returns usd value of shares.
     /// @dev Returned amount has `UNIFORM_DECIMALS` decimals.
-    function sharesToUsd(uint256 amountShares) public view returns (uint256 amountUsd) {
+    function sharesToUsd(uint256 amountShares)
+        public
+        view
+        returns (uint256 amountUsd)
+    {
         uint256 totalShares = sharesToken.totalSupply();
         if (amountShares > totalShares) revert AmountExceedTotalSupply();
         (uint256 strategiesLockedUsd, ) = getStrategiesValue();
-        uint256 currentPricePerShare = (strategiesLockedUsd * PRECISION) / totalShares;
+        uint256 currentPricePerShare = (strategiesLockedUsd * PRECISION) /
+            totalShares;
 
         return (amountShares * currentPricePerShare) / PRECISION;
     }
@@ -312,13 +364,18 @@
     /// @dev Returned amount has `UNIFORM_DECIMALS` decimals.
     function usdToShares(uint256 amount) public view returns (uint256 shares) {
         (uint256 strategiesLockedUsd, ) = getStrategiesValue();
-        uint256 currentPricePerShare = (strategiesLockedUsd * PRECISION) / sharesToken.totalSupply();
+        uint256 currentPricePerShare = (strategiesLockedUsd * PRECISION) /
+            sharesToken.totalSupply();
         shares = (amount * PRECISION) / currentPricePerShare;
     }
 
     /// @notice Returns whether this token is supported.
     /// @param tokenAddress Address to lookup.
-    function supportsToken(address tokenAddress) public view returns (bool isSupported) {
+    function supportsToken(address tokenAddress)
+        public
+        view
+        returns (bool isSupported)
+    {
         return batching.supportsToken(tokenAddress);
     }
 
@@ -326,7 +383,10 @@
 
     /// @notice Convert receipts into share tokens. Withdraw functions doing it internally.
     /// @notice Cycle noted in receipt should be closed.
-    function unlockShares(uint256[] calldata receiptIds) public returns (uint256 shares) {
+    function unlockShares(uint256[] calldata receiptIds)
+        public
+        returns (uint256 shares)
+    {
         shares = _unlockShares(receiptIds);
         sharesToken.transfer(msg.sender, shares);
     }
@@ -345,7 +405,7 @@
         uint256 shares
     ) external {
         if (shares == 0) revert AmountNotSpecified();
-        if (!supportsToken(withdrawToken)) revert UnsupportedToken();
+        if (supportsToken(withdrawToken) == false) revert UnsupportedToken();
 
         uint256 unlockedShares = _unlockShares(receiptIds);
 
@@ -354,13 +414,17 @@
             sharesToken.transfer(msg.sender, unlockedShares - shares);
         } else if (unlockedShares < shares) {
             // lack of shares -> get from user
-            sharesToken.routerTransferFrom(msg.sender, address(this), shares - unlockedShares);
+            sharesToken.routerTransferFrom(
+                msg.sender,
+                address(this),
+                shares - unlockedShares
+            );
         }
 
         // shares into usd using current PPS
-        uint256 usdToWithdraw = sharesToUsd(shares);
+        uint256 valueToWithdraw = sharesToUsd(shares);
         sharesToken.burn(address(this), shares);
-        _withdrawFromStrategies(usdToWithdraw, withdrawToken);
+        _withdrawFromStrategies(valueToWithdraw, withdrawToken);
     }
 
     /// @notice Withdraw tokens from strategies while receipts are in batching.
@@ -382,56 +446,61 @@
         uint256 toWithdraw;
         for (uint256 i = 0; i < receiptIds.length; i++) {
             uint256 receiptId = receiptIds[i];
-            if (receiptContract.ownerOf(receiptId) != msg.sender) revert NotReceiptOwner();
-
-            ReceiptNFT.ReceiptData memory receipt = receiptContract.getReceipt(receiptId);
+            if (receiptContract.ownerOf(receiptId) != msg.sender)
+                revert NotReceiptOwner();
+
+            ReceiptNFT.ReceiptData memory receipt = receiptContract.getReceipt(
+                receiptId
+            );
             // only for receipts in batching
             if (receipt.cycleId != _currentCycleId) revert CycleClosed();
 
-            (uint256 price, uint8 priceDecimals) = oracle.getTokenUsdPrice(receipt.token);
+            (uint256 price, uint8 priceDecimals) = oracle.getTokenUsdPrice(
+                receipt.token
+            );
 
             if (amounts[i] >= receipt.amount || amounts[i] == 0) {
-                uint256 receiptValue = ((receipt.amount * price) / 10**priceDecimals);
+                uint256 receiptValue = ((receipt.amount * price) /
+                    10**priceDecimals);
                 toWithdraw += receiptValue;
                 receiptContract.burn(receiptId);
             } else {
-                uint256 amountValue = ((amounts[i] * price) / 10**priceDecimals);
+                uint256 amountValue = ((amounts[i] * price) /
+                    10**priceDecimals);
                 toWithdraw += amountValue;
-                receiptContract.setAmount(receiptId, receipt.amount - amounts[i]);
+                receiptContract.setAmount(
+                    receiptId,
+                    receipt.amount - amounts[i]
+                );
             }
         }
 
         uint256 sharesToRepay = usdToShares(toWithdraw);
-        if (cycles[_currentCycleId].strategiesDebtInShares < sharesToRepay) revert CantCrossWithdrawFromStrategiesNow();
+        if (cycles[_currentCycleId].strategiesDebtInShares < sharesToRepay)
+            revert CantCrossWithdrawFromStrategiesNow();
         _withdrawFromStrategies(toWithdraw, withdrawToken);
         cycles[_currentCycleId].strategiesDebtInShares -= sharesToRepay;
     }
 
-    /// @notice Withdraw tokens from strategies by shares. This scenario takes place when user has withdrawn from strategy
-    /// where he has before taken out from receiptIds partially receipt amount so we created him shares
-    /// instead of new receipt
+    /// @notice Withdraw tokens from strategies by shares.
     /// @param shares Amount of shares to withdraw.
     /// @param withdrawToken Supported token that user wish to receive.
     function withdrawShares(uint256 shares, address withdrawToken) public {
-<<<<<<< HEAD
         if (sharesToken.balanceOf(msg.sender) < shares)
             revert InsufficientShares();
-        if (!supportsToken(withdrawToken)) revert UnsupportedToken();
-=======
-        if (sharesToken.balanceOf(msg.sender) < shares) revert InsufficientShares();
         if (supportsToken(withdrawToken) == false) revert UnsupportedToken();
->>>>>>> 44a095c7
-
-        uint256 withdrawAmountUsd = sharesToUsd(shares);
+
+        uint256 amount = sharesToUsd(shares);
         sharesToken.burn(msg.sender, shares);
-        _withdrawFromStrategies(withdrawAmountUsd, withdrawToken);
+        _withdrawFromStrategies(amount, withdrawToken);
     }
 
     /// @notice Withdraw tokens from batching by shares.
     /// @param shares Amount of shares to withdraw.
     /// @param withdrawToken Supported token that user wish to receive.
     function crossWithdrawShares(uint256 shares, address withdrawToken) public {
-        if (sharesToken.balanceOf(msg.sender) < shares) revert InsufficientShares();
+        if (sharesToken.balanceOf(msg.sender) < shares)
+            revert InsufficientShares();
         if (supportsToken(withdrawToken) == false) revert UnsupportedToken();
 
         uint256 amount = sharesToUsd(shares);
@@ -452,7 +521,8 @@
         uint256[] calldata receiptIds,
         address withdrawToken,
         uint256[] calldata amounts
-    ) public {
+    ) public
+    {
         uint256 withdrawalTokenAmountToTransfer = batching.withdraw(msg.sender, receiptIds, withdrawToken, amounts);
         emit WithdrawFromBatching(msg.sender, withdrawToken, withdrawalTokenAmountToTransfer);
     }
@@ -478,7 +548,11 @@
             sharesToken.transfer(msg.sender, unlockedShares - shares);
         } else if (unlockedShares < shares) {
             // lack of shares -> get from user
-            sharesToken.routerTransferFrom(msg.sender, address(this), shares - unlockedShares);
+            sharesToken.routerTransferFrom(
+                msg.sender,
+                address(this),
+                shares - unlockedShares
+            );
         }
 
         uint256 valueToWithdraw = sharesToUsd(shares);
@@ -509,19 +583,28 @@
         uint256 _currentCycleId = currentCycleId;
         for (uint256 i = 0; i < receiptIdsBatch.length; i++) {
             uint256 receiptId = receiptIdsBatch[i];
-            ReceiptNFT.ReceiptData memory receipt = receiptContract.getReceipt(receiptId);
-            (uint256 price, uint8 priceDecimals) = oracle.getTokenUsdPrice(receipt.token);
+            ReceiptNFT.ReceiptData memory receipt = receiptContract.getReceipt(
+                receiptId
+            );
+            (uint256 price, uint8 priceDecimals) = oracle.getTokenUsdPrice(
+                receipt.token
+            );
 
             if (amounts[i] >= receipt.amount || amounts[i] == 0) {
                 // withdraw whole receipt and burn receipt
-                uint256 receiptValue = ((receipt.amount * price) / 10**priceDecimals);
+                uint256 receiptValue = ((receipt.amount * price) /
+                    10**priceDecimals);
                 fromBatchAmount += receiptValue;
                 receiptContract.burn(receiptId);
             } else {
                 // withdraw only part of receipt and update receipt
-                uint256 amountValue = ((amounts[i] * price) / 10**priceDecimals);
+                uint256 amountValue = ((amounts[i] * price) /
+                    10**priceDecimals);
                 fromBatchAmount += amountValue;
-                receiptContract.setAmount(receiptId, receipt.amount - amounts[i]);
+                receiptContract.setAmount(
+                    receiptId,
+                    receipt.amount - amounts[i]
+                );
             }
         }
 
@@ -538,8 +621,10 @@
                     fromBatchAmount -= totalBalance;
                 }
                 uint256 sharesToRepay = usdToShares(fromBatchAmount);
-                if (cycles[_currentCycleId].strategiesDebtInShares < sharesToRepay)
-                    revert CantCrossWithdrawFromStrategiesNow();
+                if (
+                    cycles[_currentCycleId].strategiesDebtInShares <
+                    sharesToRepay
+                ) revert CantCrossWithdrawFromStrategiesNow();
                 _withdrawFromStrategies(fromBatchAmount, withdrawToken);
                 cycles[_currentCycleId].strategiesDebtInShares -= sharesToRepay;
             }
@@ -574,14 +659,21 @@
     /// @dev Only callable by user wallets.
     function depositToBatch(address depositToken, uint256 _amount) external {
         batching.deposit(msg.sender, depositToken, _amount);
-        IERC20(depositToken).transferFrom(msg.sender, address(batching), _amount);
+        IERC20(depositToken).transferFrom(
+            msg.sender,
+            address(batching),
+            _amount
+        );
     }
 
     // Admin functions
 
     /// @notice Set token as supported for user deposit and withdraw.
     /// @dev Admin function.
-    function setSupportedToken(address tokenAddress, bool supported) external onlyOwner {
+    function setSupportedToken(address tokenAddress, bool supported)
+        external
+        onlyOwner
+    {
         batching.setSupportedToken(tokenAddress, supported);
     }
 
@@ -662,7 +754,8 @@
         if (!supportsToken(_depositTokenAddress)) revert UnsupportedToken();
         uint256 len = strategies.length;
         for (uint256 i = 0; i < len; i++) {
-            if (strategies[i].strategyAddress == _strategyAddress) revert DuplicateStrategy();
+            if (strategies[i].strategyAddress == _strategyAddress)
+                revert DuplicateStrategy();
         }
 
         strategies.push(
@@ -678,7 +771,10 @@
     /// @param _strategyId Id of the strategy.
     /// @param _weight Weight of the strategy.
     /// @dev Admin function.
-    function updateStrategy(uint256 _strategyId, uint256 _weight) external onlyOwner {
+    function updateStrategy(uint256 _strategyId, uint256 _weight)
+        external
+        onlyOwner
+    {
         strategies[_strategyId].weight = _weight;
     }
 
@@ -688,7 +784,9 @@
     function removeStrategy(uint256 _strategyId) external onlyOwner {
         if (strategies.length < 2) revert CantRemoveLastStrategy();
         StrategyInfo memory removedStrategyInfo = strategies[_strategyId];
-        IStrategy removedStrategy = IStrategy(removedStrategyInfo.strategyAddress);
+        IStrategy removedStrategy = IStrategy(
+            removedStrategyInfo.strategyAddress
+        );
         address removedDepositToken = removedStrategyInfo.depositToken;
 
         uint256 len = strategies.length - 1;
@@ -708,7 +806,8 @@
 
         // deposit withdrawn funds into other strategies
         for (uint256 i; i < len; i++) {
-            uint256 depositAmount = (withdrawnAmount * getStrategyPercentWeight(i)) / PRECISION;
+            uint256 depositAmount = (withdrawnAmount *
+                getStrategyPercentWeight(i)) / PRECISION;
             address strategyDepositToken = strategies[i].depositToken;
 
             depositAmount = StrategyRouterLib.trySwap(
@@ -717,7 +816,10 @@
                 removedDepositToken,
                 strategyDepositToken
             );
-            IERC20(strategyDepositToken).transfer(strategies[i].strategyAddress, depositAmount);
+            IERC20(strategyDepositToken).transfer(
+                strategies[i].strategyAddress,
+                depositAmount
+            );
             IStrategy(strategies[i].strategyAddress).deposit(depositAmount);
         }
         Ownable(address(removedStrategy)).transferOwnership(msg.sender);
@@ -725,14 +827,22 @@
 
     /// @notice Rebalance batching, so that token balances will match strategies weight.
     /// @return balances Amounts to be deposited in strategies, balanced according to strategies weights.
-    function rebalanceBatching() external onlyOwner returns (uint256[] memory balances) {
+    function rebalanceBatching()
+        external
+        onlyOwner
+        returns (uint256[] memory balances)
+    {
         return batching.rebalance();
     }
 
     /// @notice Rebalance strategies, so that their balances will match their weights.
     /// @return balances Balances of the strategies after rebalancing.
     /// @dev Admin function.
-    function rebalanceStrategies() external onlyOwner returns (uint256[] memory balances) {
+    function rebalanceStrategies()
+        external
+        onlyOwner
+        returns (uint256[] memory balances)
+    {
         uint256 totalBalance;
 
         uint256 len = strategies.length;
@@ -744,14 +854,21 @@
             _strategiesTokens[i] = strategies[i].depositToken;
             _strategies[i] = strategies[i].strategyAddress;
             _strategiesBalances[i] = IStrategy(_strategies[i]).totalTokens();
-            totalBalance += StrategyRouterLib.toUniform(_strategiesBalances[i], _strategiesTokens[i]);
+            totalBalance += StrategyRouterLib.toUniform(
+                _strategiesBalances[i],
+                _strategiesTokens[i]
+            );
         }
 
         uint256[] memory toAdd = new uint256[](len);
         uint256[] memory toSell = new uint256[](len);
         for (uint256 i; i < len; i++) {
-            uint256 desiredBalance = (totalBalance * getStrategyPercentWeight(i)) / PRECISION;
-            desiredBalance = StrategyRouterLib.fromUniform(desiredBalance, _strategiesTokens[i]);
+            uint256 desiredBalance = (totalBalance *
+                getStrategyPercentWeight(i)) / PRECISION;
+            desiredBalance = StrategyRouterLib.fromUniform(
+                desiredBalance,
+                _strategiesTokens[i]
+            );
             unchecked {
                 if (desiredBalance > _strategiesBalances[i]) {
                     toAdd[i] = desiredBalance - _strategiesBalances[i];
@@ -767,11 +884,21 @@
                 if (toAdd[j] > 0) {
                     address sellToken = _strategiesTokens[i];
                     address buyToken = _strategiesTokens[j];
-                    uint256 sellUniform = StrategyRouterLib.toUniform(toSell[i], sellToken);
-                    uint256 addUniform = StrategyRouterLib.toUniform(toAdd[j], buyToken);
+                    uint256 sellUniform = StrategyRouterLib.toUniform(
+                        toSell[i],
+                        sellToken
+                    );
+                    uint256 addUniform = StrategyRouterLib.toUniform(
+                        toAdd[j],
+                        buyToken
+                    );
                     // curSell should have sellToken decimals
                     uint256 curSell = sellUniform > addUniform
-                        ? StrategyRouterLib.changeDecimals(addUniform, UNIFORM_DECIMALS, ERC20(sellToken).decimals())
+                        ? StrategyRouterLib.changeDecimals(
+                            addUniform,
+                            UNIFORM_DECIMALS,
+                            ERC20(sellToken).decimals()
+                        )
                         : toSell[i];
 
                     if (sellUniform < REBALANCE_SWAP_THRESHOLD) {
@@ -786,8 +913,15 @@
                         break;
                     }
 
-                    uint256 received = IStrategy(_strategies[i]).withdraw(curSell);
-                    received = StrategyRouterLib.trySwap(exchange, received, sellToken, buyToken);
+                    uint256 received = IStrategy(_strategies[i]).withdraw(
+                        curSell
+                    );
+                    received = StrategyRouterLib.trySwap(
+                        exchange,
+                        received,
+                        sellToken,
+                        buyToken
+                    );
                     ERC20(buyToken).transfer(_strategies[j], received);
                     IStrategy(_strategies[j]).deposit(received);
 
@@ -805,7 +939,10 @@
 
         for (uint256 i; i < len; i++) {
             _strategiesBalances[i] = IStrategy(_strategies[i]).totalTokens();
-            totalBalance += StrategyRouterLib.toUniform(_strategiesBalances[i], _strategiesTokens[i]);
+            totalBalance += StrategyRouterLib.toUniform(
+                _strategiesBalances[i],
+                _strategiesTokens[i]
+            );
         }
 
         return _strategiesBalances;
@@ -814,151 +951,125 @@
     // Internals
 
     /// @param valueToWithdraw USD value to withdraw.
-    function _withdrawFromBatching(uint256 valueToWithdraw, address withdrawToken) private {
-        uint256 withdrawalTokenAmountToTransfer = batching._withdraw(valueToWithdraw, withdrawToken);
-
-        batching.transfer(withdrawToken, msg.sender, withdrawalTokenAmountToTransfer);
-    }
-
-<<<<<<< HEAD
-    /// @param withdrawAmountUsd - USD value to withdraw. `UNIFORM_DECIMALS` decimals.
-    function _withdrawFromStrategies(uint256 withdrawAmountUsd, address withdrawToken)
+    function _withdrawFromBatching(
+        uint256 valueToWithdraw,
+        address withdrawToken
+    ) private {
+        batching._withdraw(valueToWithdraw, withdrawToken);
+    }
+
+    /// @param amountInUsd - USD value to withdraw. `UNIFORM_DECIMALS` decimals.
+    function _withdrawFromStrategies(uint256 amountInUsd, address withdrawToken)
         private
     {
         (
             uint256 strategiesLockedUsd,
-            uint256[] memory strategyTokenBalancesUsd
+            uint256[] memory balances
         ) = getStrategiesValue();
-        uint256 strategiesCount = strategies.length;
-=======
-    /// @param amountInUsd - USD value to withdraw. `UNIFORM_DECIMALS` decimals.
-    function _withdrawFromStrategies(uint256 amountInUsd, address withdrawToken) private {
-        (uint256 strategiesLockedUsd, uint256[] memory balances) = getStrategiesValue();
         uint256 len = strategies.length;
->>>>>>> 44a095c7
-
-        uint256 tokenAmountToWithdraw;
+
+        uint256 amountToTransfer;
 
         // find token to withdraw requested token without extra swaps
         // otherwise try to find token that is sufficient to fulfill requested amount
-        uint256 supportedTokenId = type(uint256).max; // index of strategy, uint.max means not found
-        for (uint256 i; i < strategiesCount; i++) {
-            address strategyDepositToken = strategies[i].depositToken;
-            if (strategyTokenBalancesUsd[i] >= withdrawAmountUsd) {
-                supportedTokenId = i;
-                if (strategyDepositToken == withdrawToken) break;
+        uint256 found = type(uint256).max; // index of strategy, uint.max means not found
+        for (uint256 i; i < len; i++) {
+            address curToken = strategies[i].depositToken;
+            if (balances[i] >= amountInUsd) {
+                if (curToken == withdrawToken) {
+                    found = i;
+                    break;
+                } else {
+                    found = i;
+                }
             }
         }
 
-<<<<<<< HEAD
-        if (supportedTokenId != type(uint256).max) {
-            address tokenAddress = strategies[supportedTokenId].depositToken;
-            (uint256 tokenUsdPrice, uint8 oraclePriceDecimals) = oracle.getTokenUsdPrice(tokenAddress);
-
-=======
         if (found != type(uint256).max) {
             address token = strategies[found].depositToken;
-            (uint256 price, uint8 priceDecimals) = oracle.getTokenUsdPrice(token);
->>>>>>> 44a095c7
+            (uint256 price, uint8 priceDecimals) = oracle.getTokenUsdPrice(
+                token
+            );
             // convert usd to token amount
-            tokenAmountToWithdraw = (withdrawAmountUsd * 10** oraclePriceDecimals) / tokenUsdPrice;
+            amountToTransfer = (amountInUsd * 10**priceDecimals) / price;
             // convert uniform decimals to token decimas
-<<<<<<< HEAD
-            tokenAmountToWithdraw = StrategyRouterLib.fromUniform(tokenAmountToWithdraw, tokenAddress);
-
+            amountToTransfer = StrategyRouterLib.fromUniform(
+                amountToTransfer,
+                token
+            );
             // withdraw from strategy
-            tokenAmountToWithdraw = IStrategy(strategies[supportedTokenId].strategyAddress)
-                .withdraw(tokenAmountToWithdraw);
-=======
-            amountToTransfer = StrategyRouterLib.fromUniform(amountToTransfer, token);
-            // withdraw from strategy
-            amountToTransfer = IStrategy(strategies[found].strategyAddress).withdraw(amountToTransfer);
->>>>>>> 44a095c7
+            amountToTransfer = IStrategy(strategies[found].strategyAddress)
+                .withdraw(amountToTransfer);
             // is withdrawn token not the one that's requested?
-            if (tokenAddress != withdrawToken) {
+            if (token != withdrawToken) {
                 // swap withdrawn token to the requested one
-<<<<<<< HEAD
-                tokenAmountToWithdraw = StrategyRouterLib.trySwap(
+                amountToTransfer = StrategyRouterLib.trySwap(
                     exchange,
-                    tokenAmountToWithdraw,
-                    tokenAddress,
+                    amountToTransfer,
+                    token,
                     withdrawToken
                 );
-=======
-                amountToTransfer = StrategyRouterLib.trySwap(exchange, amountToTransfer, token, withdrawToken);
->>>>>>> 44a095c7
             }
-            withdrawAmountUsd = 0;
+            amountInUsd = 0;
         }
 
         // if we didn't fulfilled withdraw amount above,
         // swap tokens one by one until withraw amount is fulfilled
-<<<<<<< HEAD
-        if (withdrawAmountUsd != 0) {
-            for (uint256 i; i < strategiesCount; i++) {
-                address tokenAddress = strategies[i].depositToken;
-                uint256 tokenAmountToSwap;
-                (uint256 tokenUsdPrice, uint8 oraclePriceDecimals) = oracle.getTokenUsdPrice(tokenAddress);
-
-                // at this moment its in USD
-                tokenAmountToSwap = strategyTokenBalancesUsd[i] < withdrawAmountUsd ? strategyTokenBalancesUsd[i] : withdrawAmountUsd;
-=======
         if (amountInUsd != 0) {
             for (uint256 i; i < len; i++) {
                 address token = strategies[i].depositToken;
                 uint256 toSwap;
-                (uint256 price, uint8 priceDecimals) = oracle.getTokenUsdPrice(token);
+                (uint256 price, uint8 priceDecimals) = oracle.getTokenUsdPrice(
+                    token
+                );
 
                 toSwap = balances[i] < amountInUsd ? balances[i] : amountInUsd;
->>>>>>> 44a095c7
                 unchecked {
-                    withdrawAmountUsd -= tokenAmountToSwap;
+                    amountInUsd -= toSwap;
                 }
                 // convert usd value into token amount
-                tokenAmountToSwap = (tokenAmountToSwap * 10** oraclePriceDecimals) / tokenUsdPrice;
+                toSwap = (toSwap * 10**priceDecimals) / price;
                 // adjust decimals of the token amount
-<<<<<<< HEAD
-                tokenAmountToSwap = StrategyRouterLib.fromUniform(tokenAmountToSwap, tokenAddress);
-                tokenAmountToSwap = IStrategy(strategies[i].strategyAddress).withdraw(tokenAmountToSwap);
+                toSwap = StrategyRouterLib.fromUniform(toSwap, token);
+                toSwap = IStrategy(strategies[i].strategyAddress).withdraw(
+                    toSwap
+                );
                 // swap for requested token
-                tokenAmountToWithdraw += StrategyRouterLib.trySwap(
+                amountToTransfer += StrategyRouterLib.trySwap(
                     exchange,
-                    tokenAmountToSwap,
-                    tokenAddress,
+                    toSwap,
+                    token,
                     withdrawToken
                 );
-                if (withdrawAmountUsd == 0) break;
+                if (amountInUsd == 0) break;
             }
         }
 
-        IERC20(withdrawToken).transfer(msg.sender, tokenAmountToWithdraw);
+        IERC20(withdrawToken).transfer(msg.sender, amountToTransfer);
         emit WithdrawFromStrategies(
             msg.sender,
             withdrawToken,
-            tokenAmountToWithdraw
+            amountToTransfer
         );
-=======
-                toSwap = StrategyRouterLib.fromUniform(toSwap, token);
-                toSwap = IStrategy(strategies[i].strategyAddress).withdraw(toSwap);
-                // swap for requested token
-                amountToTransfer += StrategyRouterLib.trySwap(exchange, toSwap, token, withdrawToken);
-                if (amountInUsd == 0) break;
-            }
-        }
-
-        IERC20(withdrawToken).transfer(msg.sender, amountToTransfer);
-        emit WithdrawFromStrategies(msg.sender, withdrawToken, amountToTransfer);
->>>>>>> 44a095c7
     }
 
     /// burn receipts and return amount of freed shares.
-    function _unlockShares(uint256[] calldata receiptIds) private returns (uint256 shares) {
+    function _unlockShares(uint256[] calldata receiptIds)
+        private
+        returns (uint256 shares)
+    {
         ReceiptNFT _receiptContract = receiptContract;
         uint256 _currentCycleId = currentCycleId;
         for (uint256 i = 0; i < receiptIds.length; i++) {
             uint256 receiptId = receiptIds[i];
-            if (receiptContract.ownerOf(receiptId) != msg.sender) revert NotReceiptOwner();
-            shares += StrategyRouterLib.receiptToShares(_receiptContract, cycles, _currentCycleId, receiptId);
+            if (receiptContract.ownerOf(receiptId) != msg.sender)
+                revert NotReceiptOwner();
+            shares += StrategyRouterLib.receiptToShares(
+                _receiptContract,
+                cycles,
+                _currentCycleId,
+                receiptId
+            );
             receiptContract.burn(receiptId);
             emit UnlockShares(msg.sender, receiptId, shares);
         }
